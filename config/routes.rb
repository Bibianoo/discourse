require "sidekiq/web"
require_dependency "scheduler/web"
require_dependency "admin_constraint"
require_dependency "staff_constraint"
require_dependency "homepage_constraint"
require_dependency "permalink_constraint"

# This used to be User#username_format, but that causes a preload of the User object
# and makes Guard not work properly.
USERNAME_ROUTE_FORMAT = /[\w.\-]+/ unless defined? USERNAME_ROUTE_FORMAT

<<<<<<< HEAD
BACKUP_ROUTE_FORMAT = /[\w.\-]+\.(tar\.gz|tgz)/i unless defined? BACKUP_ROUTE_FORMAT
=======
BACKUP_ROUTE_FORMAT = /.+\.(tar\.gz|tgz)/i unless defined? BACKUP_ROUTE_FORMAT
>>>>>>> a5d8dfb0

Discourse::Application.routes.draw do

  match "/404", to: "exceptions#not_found", via: [:get, :post]
  get "/404-body" => "exceptions#not_found_body"

  if Rails.env.development?
    mount Sidekiq::Web => "/sidekiq"
    mount Logster::Web => "/logs"
  else
    # only allow sidekie in master site
    mount Sidekiq::Web => "/sidekiq", constraints: AdminConstraint.new(require_master: true)
    mount Logster::Web => "/logs", constraints: AdminConstraint.new
  end

  resources :about do
    collection do
      get "live_post_counts"
    end
  end

  resources :directory_items

  get "site" => "site#site"
  namespace :site do
    get "settings"
    get "custom_html"
    get "banner"
    get "emoji"
  end
  get "site_customizations/:key" => "site_customizations#show"

  resources :forums
  get "srv/status" => "forums#status"

  namespace :admin, constraints: StaffConstraint.new do
    get "" => "admin#index"

    get 'plugins' => 'plugins#index'

    resources :site_settings, constraints: AdminConstraint.new do
      collection do
        get "category/:id" => "site_settings#index"
      end
    end

    get "reports/:type" => "reports#show"

    resources :groups, constraints: AdminConstraint.new do
      collection do
        post "refresh_automatic_groups" => "groups#refresh_automatic_groups"
        get 'bulk'
        get 'bulk-complete' => 'groups#bulk'
        put 'bulk' => 'groups#bulk_perform'
      end
      member do
        put "owners" => "groups#add_owners"
        delete "owners" => "groups#remove_owner"
      end
    end

    get "groups/:type" => "groups#show", constraints: AdminConstraint.new
    get "groups/:type/:id" => "groups#show", constraints: AdminConstraint.new

    resources :users, id: USERNAME_ROUTE_FORMAT, except: [:show] do
      collection do
        get "list/:query" => "users#index"
        get "ip-info" => "users#ip_info"
        delete "delete-others-with-same-ip" => "users#delete_other_accounts_with_same_ip"
        get "total-others-with-same-ip" => "users#total_other_accounts_with_same_ip"
        put "approve-bulk" => "users#approve_bulk"
        delete "reject-bulk" => "users#reject_bulk"
      end
      put "suspend"
      put "delete_all_posts"
      put "unsuspend"
      put "revoke_admin", constraints: AdminConstraint.new
      put "grant_admin", constraints: AdminConstraint.new
      post "generate_api_key", constraints: AdminConstraint.new
      delete "revoke_api_key", constraints: AdminConstraint.new
      put "revoke_moderation", constraints: AdminConstraint.new
      put "grant_moderation", constraints: AdminConstraint.new
      put "approve"
      post "refresh_browsers", constraints: AdminConstraint.new
      post "log_out", constraints: AdminConstraint.new
      put "activate"
      put "deactivate"
      put "block"
      put "unblock"
      put "trust_level"
      put "trust_level_lock"
      put "primary_group"
      post "groups" => "users#add_group", constraints: AdminConstraint.new
      delete "groups/:group_id" => "users#remove_group", constraints: AdminConstraint.new
      get "badges"
      get "leader_requirements" => "users#tl3_requirements"
      get "tl3_requirements"
      put "anonymize"
    end
    get "users/:id.json" => 'users#show', defaults: {format: 'json'}
    get 'users/:id/:username' => 'users#show'
    get 'users/:id/:username/badges' => 'users#show'


    post "users/sync_sso" => "users#sync_sso", constraints: AdminConstraint.new
    post "users/invite_admin" => "users#invite_admin", constraints: AdminConstraint.new

    resources :impersonate, constraints: AdminConstraint.new

    resources :email, constraints: AdminConstraint.new do
      collection do
        post "test"
        get "sent"
        get "skipped"
        get "received"
        get "rejected"
        get "/incoming/:id/raw" => "email#raw_email"
        get "/incoming/:id" => "email#incoming"
        get "preview-digest" => "email#preview_digest"
        post "handle_mail"
      end
    end

    scope "/logs" do
      resources :staff_action_logs,     only: [:index]
      resources :screened_emails,       only: [:index, :destroy]
      resources :screened_ip_addresses, only: [:index, :create, :update, :destroy] do
        collection do
          post "roll_up"
        end
      end
      resources :screened_urls,         only: [:index]
    end

    get "/logs" => "staff_action_logs#index"

    get "customize" => "color_schemes#index", constraints: AdminConstraint.new
    get "customize/css_html" => "site_customizations#index", constraints: AdminConstraint.new
    get "customize/css_html/:id/:section" => "site_customizations#index", constraints: AdminConstraint.new
    get "customize/colors" => "color_schemes#index", constraints: AdminConstraint.new
    get "customize/permalinks" => "permalinks#index", constraints: AdminConstraint.new
    get "customize/embedding" => "embedding#show", constraints: AdminConstraint.new
    put "customize/embedding" => "embedding#update", constraints: AdminConstraint.new
    get "flags" => "flags#index"
    get "flags/:filter" => "flags#index"
    post "flags/agree/:id" => "flags#agree"
    post "flags/disagree/:id" => "flags#disagree"
    post "flags/defer/:id" => "flags#defer"
    resources :site_customizations, constraints: AdminConstraint.new
    scope "/customize" do
      resources :user_fields, constraints: AdminConstraint.new
      resources :emojis, constraints: AdminConstraint.new

      # They have periods in their URLs often:
<<<<<<< HEAD
      get 'site_texts' => 'site_texts#index'
      match 'site_texts/(:id)' => 'site_texts#show', :constraints => { :id => /[0-9a-z\_\.\-]+/ }, via: :get
      match 'site_texts/(:id)' => 'site_texts#update', :constraints => { :id => /[0-9a-z\_\.\-]+/ }, via: :put
      match 'site_texts/(:id)' => 'site_texts#revert', :constraints => { :id => /[0-9a-z\_\.\-]+/ }, via: :delete

      get 'email_templates' => 'email_templates#index'
      match 'email_templates/(:id)' => 'email_templates#show', :constraints => { :id => /[0-9a-z\_\.]+/ }, via: :get
      match 'email_templates/(:id)' => 'email_templates#update', :constraints => { :id => /[0-9a-z\_\.]+/ }, via: :put
      match 'email_templates/(:id)' => 'email_templates#revert', :constraints => { :id => /[0-9a-z\_\.]+/ }, via: :delete
=======
      get 'site_texts'          => 'site_texts#index'
      get 'site_texts/(:id)'    => 'site_texts#show',   constraints: { id: /[\w.\-]+/i }
      put 'site_texts/(:id)'    => 'site_texts#update', constraints: { id: /[\w.\-]+/i }
      delete 'site_texts/(:id)' => 'site_texts#revert', constraints: { id: /[\w.\-]+/i }

      get 'email_templates'          => 'email_templates#index'
      get 'email_templates/(:id)'    => 'email_templates#show',   constraints: { id: /[0-9a-z_.]+/ }
      put 'email_templates/(:id)'    => 'email_templates#update', constraints: { id: /[0-9a-z_.]+/ }
      delete 'email_templates/(:id)' => 'email_templates#revert', constraints: { id: /[0-9a-z_.]+/ }
>>>>>>> a5d8dfb0
    end

    resources :embeddable_hosts, constraints: AdminConstraint.new
    resources :color_schemes, constraints: AdminConstraint.new

    resources :permalinks, constraints: AdminConstraint.new

    get "version_check" => "versions#show"

    resources :dashboard, only: [:index] do
      collection do
        get "problems"
      end
    end

    resources :api, only: [:index], constraints: AdminConstraint.new do
      collection do
        post "key" => "api#create_master_key"
        put "key" => "api#regenerate_key"
        delete "key" => "api#revoke_key"
      end
    end

    resources :backups, only: [:index, :create], constraints: AdminConstraint.new do
      member do
        get "" => "backups#show", constraints: { id: BACKUP_ROUTE_FORMAT }
        delete "" => "backups#destroy", constraints: { id: BACKUP_ROUTE_FORMAT }
        post "restore" => "backups#restore", constraints: { id: BACKUP_ROUTE_FORMAT }
      end
      collection do
        get "logs" => "backups#logs"
        get "status" => "backups#status"
        get "cancel" => "backups#cancel"
        get "rollback" => "backups#rollback"
        put "readonly" => "backups#readonly"
        get "upload" => "backups#check_backup_chunk"
        post "upload" => "backups#upload_backup_chunk"
      end
    end

    resources :badges, constraints: AdminConstraint.new do
      collection do
        get "types" => "badges#badge_types"
        post "badge_groupings" => "badges#save_badge_groupings"
        post "preview" => "badges#preview"
      end
    end

    get "memory_stats"=> "diagnostics#memory_stats", constraints: AdminConstraint.new
    get "dump_heap"=> "diagnostics#dump_heap", constraints: AdminConstraint.new
    get "dump_statement_cache"=> "diagnostics#dump_statement_cache", constraints: AdminConstraint.new

  end # admin namespace

  get "email_preferences" => "email#preferences_redirect", :as => "email_preferences_redirect"
  get "email/unsubscribe/:key" => "email#unsubscribe", as: "email_unsubscribe"
  post "email/resubscribe/:key" => "email#resubscribe", as: "email_resubscribe"

  resources :session, id: USERNAME_ROUTE_FORMAT, only: [:create, :destroy, :become] do
    get 'become'
    collection do
      post "forgot_password"
    end
  end

  get "session/sso" => "session#sso"
  get "session/sso_login" => "session#sso_login"
  get "session/sso_provider" => "session#sso_provider"
  get "session/current" => "session#current"
  get "session/csrf" => "session#csrf"
  get "composer-messages" => "composer_messages#index"

  resources :users, except: [:show, :update, :destroy] do
    collection do
      get "check_username"
      get "is_local_username"
    end
  end

  resources :static
  post "login" => "static#enter", constraints: { format: /(json|html)/ }
  get "login" => "static#show", id: "login", constraints: { format: /(json|html)/ }
  get "password-reset" => "static#show", id: "password_reset", constraints: { format: /(json|html)/ }
  get "faq" => "static#show", id: "faq", constraints: { format: /(json|html)/ }
  get "guidelines" => "static#show", id: "guidelines", as: 'guidelines', constraints: { format: /(json|html)/ }
  get "tos" => "static#show", id: "tos", as: 'tos', constraints: { format: /(json|html)/ }
  get "privacy" => "static#show", id: "privacy", as: 'privacy', constraints: { format: /(json|html)/ }
  get "signup" => "static#show", id: "signup", constraints: { format: /(json|html)/ }
  get "login-preferences" => "static#show", id: "login", constraints: { format: /(json|html)/ }

  get "users/admin-login" => "users#admin_login"
  put "users/admin-login" => "users#admin_login"
  get "users/admin-login/:token" => "users#admin_login"

  post "users/toggle-anon" => "users#toggle_anon"
  post "users/read-faq" => "users#read_faq"
  get "users/search/users" => "users#search_users"
  get "users/account-created/" => "users#account_created"
  get "users/password-reset/:token" => "users#password_reset"
  get "users/confirm-email-token/:token" => "users#confirm_email_token", constraints: { format: 'json' }
  put "users/password-reset/:token" => "users#password_reset"
  get "users/activate-account/:token" => "users#activate_account"
  put "users/activate-account/:token" => "users#perform_account_activation", as: 'perform_activate_account'
  get "users/authorize-email/:token" => "users_email#confirm"
  get "users/hp" => "users#get_honeypot_value"
  get "my/*path", to: 'users#my_redirect'

  get "user_preferences" => "users#user_preferences_redirect"
  get "users/:username/private-messages" => "user_actions#private_messages", constraints: {username: USERNAME_ROUTE_FORMAT}
  get "users/:username/private-messages/:filter" => "user_actions#private_messages", constraints: {username: USERNAME_ROUTE_FORMAT}
  get "users/:username/messages" => "user_actions#private_messages", constraints: {username: USERNAME_ROUTE_FORMAT}
  get "users/:username/messages/:filter" => "user_actions#private_messages", constraints: {username: USERNAME_ROUTE_FORMAT}
  get "users/:username/messages/group/:group_name" => "user_actions#private_messages", constraints: {username: USERNAME_ROUTE_FORMAT, group_name: USERNAME_ROUTE_FORMAT}

  get "users/:username/messages/group/:group_name/archive" => "user_actions#private_messages", constraints: {username: USERNAME_ROUTE_FORMAT, group_name: USERNAME_ROUTE_FORMAT}

  get "users/:username.json" => "users#show", constraints: {username: USERNAME_ROUTE_FORMAT}, defaults: {format: :json}
  get "users/:username" => "users#show", as: 'user', constraints: {username: USERNAME_ROUTE_FORMAT}
  put "users/:username" => "users#update", constraints: {username: USERNAME_ROUTE_FORMAT}
  put "users/:username/emails" => "users#check_emails", constraints: {username: USERNAME_ROUTE_FORMAT}
  get "users/:username/preferences" => "users#preferences", constraints: {username: USERNAME_ROUTE_FORMAT}, as: :email_preferences
  get "users/:username/preferences/email" => "users_email#index", constraints: {username: USERNAME_ROUTE_FORMAT}
  put "users/:username/preferences/email" => "users_email#update", constraints: {username: USERNAME_ROUTE_FORMAT}
  get "users/:username/preferences/about-me" => "users#preferences", constraints: {username: USERNAME_ROUTE_FORMAT}
  get "users/:username/preferences/badge_title" => "users#preferences", constraints: {username: USERNAME_ROUTE_FORMAT}
  put "users/:username/preferences/badge_title" => "users#badge_title", constraints: {username: USERNAME_ROUTE_FORMAT}
  get "users/:username/preferences/username" => "users#preferences", constraints: {username: USERNAME_ROUTE_FORMAT}
  put "users/:username/preferences/username" => "users#username", constraints: {username: USERNAME_ROUTE_FORMAT}
  delete "users/:username/preferences/user_image" => "users#destroy_user_image", constraints: {username: USERNAME_ROUTE_FORMAT}
  put "users/:username/preferences/avatar/pick" => "users#pick_avatar", constraints: {username: USERNAME_ROUTE_FORMAT}
  get "users/:username/preferences/card-badge" => "users#card_badge", constraints: {username: USERNAME_ROUTE_FORMAT}
  put "users/:username/preferences/card-badge" => "users#update_card_badge", constraints: {username: USERNAME_ROUTE_FORMAT}
  get "users/:username/staff-info" => "users#staff_info", constraints: {username: USERNAME_ROUTE_FORMAT}

  get "users/:username/summary" => "users#summary", constraints: {username: USERNAME_ROUTE_FORMAT}

  get "users/:username/invited" => "users#invited", constraints: {username: USERNAME_ROUTE_FORMAT}
  get "users/:username/invited_count" => "users#invited_count", constraints: {username: USERNAME_ROUTE_FORMAT}
  get "users/:username/invited/:filter" => "users#invited", constraints: {username: USERNAME_ROUTE_FORMAT}
  post "users/action/send_activation_email" => "users#send_activation_email"
  get "users/:username/summary" => "users#show", constraints: {username: USERNAME_ROUTE_FORMAT}

  # user activity RSS feed
  get "users/:username/activity/topics.rss" => "list#user_topics_feed", format: :rss, constraints: {username: USERNAME_ROUTE_FORMAT}
  get "users/:username/activity.rss" => "posts#user_posts_feed", format: :rss, constraints: {username: USERNAME_ROUTE_FORMAT}

  get "users/:username/activity" => "users#show", constraints: {username: USERNAME_ROUTE_FORMAT}
  get "users/:username/activity/:filter" => "users#show", constraints: {username: USERNAME_ROUTE_FORMAT}
  get "users/:username/badges" => "users#show", constraints: {username: USERNAME_ROUTE_FORMAT}
  get "users/:username/notifications" => "users#show", constraints: {username: USERNAME_ROUTE_FORMAT}
  get "users/:username/notifications/:filter" => "users#show", constraints: {username: USERNAME_ROUTE_FORMAT}
  get "users/:username/activity/pending" => "users#show", constraints: {username: USERNAME_ROUTE_FORMAT}
  delete "users/:username" => "users#destroy", constraints: {username: USERNAME_ROUTE_FORMAT}
  # The external_id constraint is to allow periods to be used in the value without becoming part of the format. ie: foo.bar.json
  get "users/by-external/:external_id" => "users#show", constraints: {external_id: /[^\/]+/}
  get "users/:username/flagged-posts" => "users#show", constraints: {username: USERNAME_ROUTE_FORMAT}
  get "users/:username/deleted-posts" => "users#show", constraints: {username: USERNAME_ROUTE_FORMAT}
  get "user-badges/:username.json" => "user_badges#username", constraints: {username: USERNAME_ROUTE_FORMAT}, defaults: {format: :json}
  get "user-badges/:username" => "user_badges#username", constraints: {username: USERNAME_ROUTE_FORMAT}

  post "user_avatar/:username/refresh_gravatar" => "user_avatars#refresh_gravatar", constraints: {username: USERNAME_ROUTE_FORMAT}
  get "letter_avatar/:username/:size/:version.png" => "user_avatars#show_letter", format: false, constraints: { hostname: /[\w\.-]+/, size: /\d+/, username: USERNAME_ROUTE_FORMAT}
  get "user_avatar/:hostname/:username/:size/:version.png" => "user_avatars#show", format: false, constraints: { hostname: /[\w\.-]+/, size: /\d+/, username: USERNAME_ROUTE_FORMAT }

  # in most production settings this is bypassed
  get "letter_avatar_proxy/:version/letter/:letter/:color/:size.png" => "user_avatars#show_proxy_letter"

  get "highlight-js/:hostname/:version.js" => "highlight_js#show", format: false, constraints: { hostname: /[\w\.-]+/ }

  get "stylesheets/:name.css" => "stylesheets#show", constraints: { name: /[a-z0-9_]+/ }

  post "uploads" => "uploads#create"

  # used to download original images
  get "uploads/:site/:sha" => "uploads#show", constraints: { site: /\w+/, sha: /[a-f0-9]{40}/ }
  # used to download attachments
  get "uploads/:site/original/:tree:sha" => "uploads#show", constraints: { site: /\w+/, tree: /(\w+\/)+/i, sha: /[a-f0-9]{40}/ }
  # used to download attachments (old route)
  get "uploads/:site/:id/:sha" => "uploads#show", constraints: { site: /\w+/, id: /\d+/, sha: /[a-f0-9]{16}/ }

  get "posts" => "posts#latest", id: "latest_posts"
  get "private-posts" => "posts#latest", id: "private_posts"
  get "posts/by_number/:topic_id/:post_number" => "posts#by_number"
  get "posts/:id/reply-history" => "posts#reply_history"
  get "posts/:username/deleted" => "posts#deleted_posts", constraints: {username: USERNAME_ROUTE_FORMAT}
  get "posts/:username/flagged" => "posts#flagged_posts", constraints: {username: USERNAME_ROUTE_FORMAT}

  resources :groups do
    get "posts.rss" => "groups#posts_feed", format: :rss
    get "mentions.rss" => "groups#mentions_feed", format: :rss

    get 'members'
    get 'posts'
    get 'topics'
    get 'mentions'
    get 'messages'
    get 'counts'

    member do
      put "members" => "groups#add_members"
      delete "members" => "groups#remove_member"
      post "notifications" => "groups#set_notifications"
    end
  end

  # aliases so old API code works
  delete "admin/groups/:id/members" => "groups#remove_member", constraints: AdminConstraint.new
  put "admin/groups/:id/members" => "groups#add_members", constraints: AdminConstraint.new

  # In case people try the wrong URL
  get '/group/:id', to: redirect('/groups/%{id}')
  get '/group/:id/members', to: redirect('/groups/%{id}/members')

  resources :posts do
    put "bookmark"
    put "wiki"
    put "post_type"
    put "rebake"
    put "unhide"
    get "replies"
    get "revisions/latest" => "posts#latest_revision"
    get "revisions/:revision" => "posts#revisions", constraints: { revision: /\d+/ }
    put "revisions/:revision/hide" => "posts#hide_revision", constraints: { revision: /\d+/ }
    put "revisions/:revision/show" => "posts#show_revision", constraints: { revision: /\d+/ }
    put "revisions/:revision/revert" => "posts#revert", constraints: { revision: /\d+/ }
    put "recover"
    collection do
      delete "destroy_many"
    end
  end

  get 'notifications' => 'notifications#index'
  put 'notifications/mark-read' => 'notifications#mark_read'

  match "/auth/:provider/callback", to: "users/omniauth_callbacks#complete", via: [:get, :post]
  match "/auth/failure", to: "users/omniauth_callbacks#failure", via: [:get, :post]

  resources :clicks do
    collection do
      get "track"
    end
  end

  get "excerpt" => "excerpt#show"

  resources :post_action_users
  resources :post_actions do
    collection do
      get "users"
      post "defer_flags"
    end
  end
  resources :user_actions

  resources :badges, only: [:index]
  get "/badges/:id(/:slug)" => "badges#show"
  resources :user_badges, only: [:index, :create, :destroy]


  get '/c', to: redirect('/categories')

  resources :categories, :except => :show
  post "category/:category_id/move" => "categories#move"
  post "categories/reorder" => "categories#reorder"
  post "category/:category_id/notifications" => "categories#set_notifications"
  put "category/:category_id/slug" => "categories#update_slug"

  get "c/:id/show" => "categories#show"
  get "c/:category_slug/find_by_slug" => "categories#find_by_slug"
  get "c/:parent_category_slug/:category_slug/find_by_slug" => "categories#find_by_slug"
  get "c/:category.rss" => "list#category_feed", format: :rss
  get "c/:parent_category/:category.rss" => "list#category_feed", format: :rss
  get "c/:category" => "list#category_latest"
  get "c/:category/none" => "list#category_none_latest"
  get "c/:parent_category/:category/(:id)" => "list#parent_category_category_latest", constraints: { id: /\d+/ }
  get "c/:category/l/top" => "list#category_top", as: "category_top"
  get "c/:category/none/l/top" => "list#category_none_top", as: "category_none_top"
  get "c/:parent_category/:category/l/top" => "list#parent_category_category_top", as: "parent_category_category_top"

  get "category_hashtags/check" => "category_hashtags#check"

  TopTopic.periods.each do |period|
    get "top/#{period}" => "list#top_#{period}"
    get "c/:category/l/top/#{period}" => "list#category_top_#{period}", as: "category_top_#{period}"
    get "c/:category/none/l/top/#{period}" => "list#category_none_top_#{period}", as: "category_none_top_#{period}"
    get "c/:parent_category/:category/l/top/#{period}" => "list#parent_category_category_top_#{period}", as: "parent_category_category_top_#{period}"
  end

  Discourse.anonymous_filters.each do |filter|
    get "#{filter}.rss" => "list##{filter}_feed", format: :rss
  end

  Discourse.filters.each do |filter|
    get "#{filter}" => "list##{filter}", constraints: { format: /(json|html)/ }
    get "c/:category/l/#{filter}" => "list#category_#{filter}", as: "category_#{filter}"
    get "c/:category/none/l/#{filter}" => "list#category_none_#{filter}", as: "category_none_#{filter}"
    get "c/:parent_category/:category/l/#{filter}" => "list#parent_category_category_#{filter}", as: "parent_category_category_#{filter}"
  end

  get "category/*path" => "categories#redirect"

  get "top" => "list#top"
  get "search/query" => "search#query"
  get "search" => "search#show"

  # Topics resource
  get "t/:id" => "topics#show"
  post "t" => "topics#create"
  put "t/:id" => "topics#update"
  delete "t/:id" => "topics#destroy"
  put "t/:id/archive-message" => "topics#archive_message"
  put "t/:id/move-to-inbox" => "topics#move_to_inbox"
  put "topics/bulk"
  put "topics/reset-new" => 'topics#reset_new'
  post "topics/timings"

  get 'topics/similar_to' => 'similar_topics#index'
  resources :similar_topics

  get "topics/feature_stats"
  get "topics/created-by/:username" => "list#topics_by", as: "topics_by", constraints: {username: USERNAME_ROUTE_FORMAT}
  get "topics/private-messages/:username" => "list#private_messages", as: "topics_private_messages", constraints: {username: USERNAME_ROUTE_FORMAT}
  get "topics/private-messages-sent/:username" => "list#private_messages_sent", as: "topics_private_messages_sent", constraints: {username: USERNAME_ROUTE_FORMAT}
  get "topics/private-messages-archive/:username" => "list#private_messages_archive", as: "topics_private_messages_archive", constraints: {username: USERNAME_ROUTE_FORMAT}
  get "topics/private-messages-unread/:username" => "list#private_messages_unread", as: "topics_private_messages_unread", constraints: {username: USERNAME_ROUTE_FORMAT}
  get "topics/private-messages-group/:username/:group_name.json" => "list#private_messages_group", as: "topics_private_messages_group", constraints: {
    username: USERNAME_ROUTE_FORMAT,
    group_name: USERNAME_ROUTE_FORMAT
  }

  get "topics/private-messages-group/:username/:group_name/archive.json" => "list#private_messages_group_archive", as: "topics_private_messages_group_archive", constraints: {
    username: USERNAME_ROUTE_FORMAT,
    group_name: USERNAME_ROUTE_FORMAT
  }

  get 'embed/comments' => 'embed#comments'
  get 'embed/count' => 'embed#count'
  get 'embed/info' => 'embed#info'

  get "new-topic" => "list#latest"
  get "new-message" => "list#latest"

  # Topic routes
  get "t/id_for/:slug" => "topics#id_for_slug"
  get "t/:slug/:topic_id/wordpress" => "topics#wordpress", constraints: {topic_id: /\d+/}
  get "t/:topic_id/wordpress" => "topics#wordpress", constraints: {topic_id: /\d+/}
  get "t/:slug/:topic_id/moderator-liked" => "topics#moderator_liked", constraints: {topic_id: /\d+/}
  get "t/:slug/:topic_id/summary" => "topics#show", defaults: {summary: true}, constraints: {topic_id: /\d+/}
  get "t/:slug/:topic_id/unsubscribe" => "topics#unsubscribe", constraints: {topic_id: /\d+/}
  get "t/:topic_id/unsubscribe" => "topics#unsubscribe", constraints: {topic_id: /\d+/}
  get "t/:topic_id/summary" => "topics#show", constraints: {topic_id: /\d+/}
  put "t/:slug/:topic_id" => "topics#update", constraints: {topic_id: /\d+/}
  put "t/:slug/:topic_id/star" => "topics#star", constraints: {topic_id: /\d+/}
  put "t/:topic_id/star" => "topics#star", constraints: {topic_id: /\d+/}
  put "t/:slug/:topic_id/status" => "topics#status", constraints: {topic_id: /\d+/}
  put "t/:topic_id/status" => "topics#status", constraints: {topic_id: /\d+/}
  put "t/:topic_id/clear-pin" => "topics#clear_pin", constraints: {topic_id: /\d+/}
  put "t/:topic_id/re-pin" => "topics#re_pin", constraints: {topic_id: /\d+/}
  put "t/:topic_id/mute" => "topics#mute", constraints: {topic_id: /\d+/}
  put "t/:topic_id/unmute" => "topics#unmute", constraints: {topic_id: /\d+/}
  put "t/:topic_id/autoclose" => "topics#autoclose", constraints: {topic_id: /\d+/}
  put "t/:topic_id/make-banner" => "topics#make_banner", constraints: {topic_id: /\d+/}
  put "t/:topic_id/remove-banner" => "topics#remove_banner", constraints: {topic_id: /\d+/}
  put "t/:topic_id/remove-allowed-user" => "topics#remove_allowed_user", constraints: {topic_id: /\d+/}
  put "t/:topic_id/recover" => "topics#recover", constraints: {topic_id: /\d+/}
  get "t/:topic_id/:post_number" => "topics#show", constraints: {topic_id: /\d+/, post_number: /\d+/}
  get "t/:topic_id/last" => "topics#show", post_number: 99999999, constraints: {topic_id: /\d+/}
  get "t/:slug/:topic_id.rss" => "topics#feed", format: :rss, constraints: {topic_id: /\d+/}
  get "t/:slug/:topic_id" => "topics#show", constraints: {topic_id: /\d+/}
  get "t/:slug/:topic_id/:post_number" => "topics#show", constraints: {topic_id: /\d+/, post_number: /\d+/}
  get "t/:slug/:topic_id/last" => "topics#show", post_number: 99999999, constraints: {topic_id: /\d+/}
  get "t/:topic_id/posts" => "topics#posts", constraints: {topic_id: /\d+/}, format: :json
  post "t/:topic_id/timings" => "topics#timings", constraints: {topic_id: /\d+/}
  post "t/:topic_id/invite" => "topics#invite", constraints: {topic_id: /\d+/}
  post "t/:topic_id/move-posts" => "topics#move_posts", constraints: {topic_id: /\d+/}
  post "t/:topic_id/merge-topic" => "topics#merge_topic", constraints: {topic_id: /\d+/}
  post "t/:topic_id/change-owner" => "topics#change_post_owners", constraints: {topic_id: /\d+/}
  put "t/:topic_id/change-timestamp" => "topics#change_timestamps", constraints: {topic_id: /\d+/}
  delete "t/:topic_id/timings" => "topics#destroy_timings", constraints: {topic_id: /\d+/}
  put "t/:topic_id/bookmark" => "topics#bookmark", constraints: {topic_id: /\d+/}
  put "t/:topic_id/remove_bookmarks" => "topics#remove_bookmarks", constraints: {topic_id: /\d+/}

  post "t/:topic_id/notifications" => "topics#set_notifications" , constraints: {topic_id: /\d+/}

  get "p/:post_id(/:user_id)" => "posts#short_link"
  get "/posts/:id/cooked" => "posts#cooked"
  get "/posts/:id/expand-embed" => "posts#expand_embed"
  get "/posts/:id/raw" => "posts#markdown_id"
  get "/posts/:id/raw-email" => "posts#raw_email"
  get "raw/:topic_id(/:post_number)" => "posts#markdown_num"

  resources :queued_posts, constraints: StaffConstraint.new
  get 'queued-posts' => 'queued_posts#index'

  resources :invites do
    collection do
      get "upload" => "invites#check_csv_chunk"
      post "upload" => "invites#upload_csv_chunk"
    end
  end
  post "invites/reinvite" => "invites#resend_invite"
  post "invites/link" => "invites#create_invite_link"
  post "invites/disposable" => "invites#create_disposable_invite"
  get "invites/redeem/:token" => "invites#redeem_disposable_invite"
  delete "invites" => "invites#destroy"

  resources :export_csv do
    collection do
      post "export_entity" => "export_csv#export_entity"
    end
    member do
      get "" => "export_csv#show", constraints: { id: /[^\/]+/ }
    end
  end

  get "onebox" => "onebox#show"

  get "error" => "forums#error"
  get "exception" => "list#latest"

  get "message-bus/poll" => "message_bus#poll"

  get "draft" => "draft#show"
  post "draft" => "draft#update"
  delete "draft" => "draft#destroy"

  get "cdn_asset/:site/*path" => "static#cdn_asset", format: false

  get "favicon/proxied" => "static#favicon", format: false

  get "robots.txt" => "robots_txt#index"
  get "manifest.json" => "manifest_json#index", as: :manifest

  Discourse.filters.each do |filter|
    root to: "list##{filter}", constraints: HomePageConstraint.new("#{filter}"), :as => "list_#{filter}"
  end
  # special case for categories
  root to: "categories#index", constraints: HomePageConstraint.new("categories"), :as => "categories_index"
  # special case for top
  root to: "list#top", constraints: HomePageConstraint.new("top"), :as => "top_lists"

  get "*url", to: 'permalinks#show', constraints: PermalinkConstraint.new
end<|MERGE_RESOLUTION|>--- conflicted
+++ resolved
@@ -9,11 +9,7 @@
 # and makes Guard not work properly.
 USERNAME_ROUTE_FORMAT = /[\w.\-]+/ unless defined? USERNAME_ROUTE_FORMAT
 
-<<<<<<< HEAD
-BACKUP_ROUTE_FORMAT = /[\w.\-]+\.(tar\.gz|tgz)/i unless defined? BACKUP_ROUTE_FORMAT
-=======
 BACKUP_ROUTE_FORMAT = /.+\.(tar\.gz|tgz)/i unless defined? BACKUP_ROUTE_FORMAT
->>>>>>> a5d8dfb0
 
 Discourse::Application.routes.draw do
 
@@ -168,17 +164,6 @@
       resources :emojis, constraints: AdminConstraint.new
 
       # They have periods in their URLs often:
-<<<<<<< HEAD
-      get 'site_texts' => 'site_texts#index'
-      match 'site_texts/(:id)' => 'site_texts#show', :constraints => { :id => /[0-9a-z\_\.\-]+/ }, via: :get
-      match 'site_texts/(:id)' => 'site_texts#update', :constraints => { :id => /[0-9a-z\_\.\-]+/ }, via: :put
-      match 'site_texts/(:id)' => 'site_texts#revert', :constraints => { :id => /[0-9a-z\_\.\-]+/ }, via: :delete
-
-      get 'email_templates' => 'email_templates#index'
-      match 'email_templates/(:id)' => 'email_templates#show', :constraints => { :id => /[0-9a-z\_\.]+/ }, via: :get
-      match 'email_templates/(:id)' => 'email_templates#update', :constraints => { :id => /[0-9a-z\_\.]+/ }, via: :put
-      match 'email_templates/(:id)' => 'email_templates#revert', :constraints => { :id => /[0-9a-z\_\.]+/ }, via: :delete
-=======
       get 'site_texts'          => 'site_texts#index'
       get 'site_texts/(:id)'    => 'site_texts#show',   constraints: { id: /[\w.\-]+/i }
       put 'site_texts/(:id)'    => 'site_texts#update', constraints: { id: /[\w.\-]+/i }
@@ -188,7 +173,6 @@
       get 'email_templates/(:id)'    => 'email_templates#show',   constraints: { id: /[0-9a-z_.]+/ }
       put 'email_templates/(:id)'    => 'email_templates#update', constraints: { id: /[0-9a-z_.]+/ }
       delete 'email_templates/(:id)' => 'email_templates#revert', constraints: { id: /[0-9a-z_.]+/ }
->>>>>>> a5d8dfb0
     end
 
     resources :embeddable_hosts, constraints: AdminConstraint.new
