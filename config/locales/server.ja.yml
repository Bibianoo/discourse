--- conflicted
+++ resolved
@@ -160,36 +160,6 @@
       - 会話は礼儀正しく、マナーを守りましょう。
       - しっかりとした批判は良いかと思います。ただし「その人」に対してでは無く、「そのアイディア」に対してしましょう。
       詳細は[コミュニティガイドライン](/guidelines)を参照してください。このメッセージは最初の %{education_posts_text} のみに表示されます。
-<<<<<<< HEAD
-    sequential_replies: |+
-      ### 一度に複数の投稿に返信する
-
-      トピックにたくさん返信する代わりに、以前の投稿への @name メンションや引用などを活用して返信を一つの投稿にまとめましょう。
-
-      文章を選択し、<b>引用して返信</b>ボタンをクリックすることで、文章を引用して編集することができます。
-
-      こまごまと何度も返信するより、まとまって返信をすることで、より見やすく、より話しやすくなります。
-    dominating_topic: |
-      ### 他のユーザーも議論に参加させてあげましょう
-
-      このトピックはあなたにとても重要なもののようですね &ndash; ここへ %{percent}% 以上の返信をあなたが行っています。
-
-      他のユーザーも返信するためにも、ある程度時間を開けているか確認してみましょう。
-    too_many_replies: |
-      ### このトピックに回答出来る制限を超えました
-
-      申し訳ありません。新しいユーザーの同じトピックへの返信は%{newuser_max_replies_per_topic} 回に一時的に制限されています。
-
-      回答を追加する代わりに、以前の回答を編集するか、別のトピックを訪れる事を検討してください。
-    reviving_old_topic: |
-      ### このトピックを復活させてもよろしいですか？
-
-      このトピックへの最後の返信は%{days}日前です。
-      あなたの返信はトピック一覧の一番上に移動させ、以前に返信した人宛に通知が送られます。
-
-      本当に過去の会話を復元してもよろしいですか？
-=======
->>>>>>> e66fa82f
   activerecord:
     attributes:
       category:
