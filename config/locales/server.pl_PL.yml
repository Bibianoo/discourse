--- conflicted
+++ resolved
@@ -252,13 +252,9 @@
       - Postaraj się umieścić słowa kluczowe w tytule, dzięki czemu inni będą mogli łatwo *wyszukać* temat. Przypisz go do kategorii o pokrewnej tematyce.
 
       Aby dowiedzieć się więcej, [zobacz przewodnik społeczności](/guidelines). Ten panel pojawi się tylko przy pierwszym %{education_posts_text}.
-<<<<<<< HEAD
-    new-reply: |
-=======
 
 
     'new-reply': |
->>>>>>> dee9af28
       Witaj na %{site_name} &mdash; **dziękujemy za zaangażowanie!**
 
       - Czy twoja odpowiedź wnosi coś pozytywnego do dyskusji?
