# encoding: utf-8
# This file contains content for the server portion of Discourse used by Ruby
#
# To work with us on translations, see:
# https://www.transifex.com/projects/p/discourse-org/
#
# This is a "source" file, which is used by Transifex to get translations for other languages.
# After this file is changed, it needs to be pushed by a maintainer to Transifex:
#
#   tx push -s
#
# Read more here: https://meta.discourse.org/t/contribute-a-translation-to-discourse/14882
#
# To validate this YAML file after you change it, please paste it into
# http://yamllint.com/

en:
  dates:
    # Use Moment.js format string: https://momentjs.com/docs/#/displaying/format/
    short_date_no_year: "D MMM"
    # Use Moment.js format string: https://momentjs.com/docs/#/displaying/format/
    short_date: "D MMM YYYY"
    # Use Moment.js format string: https://momentjs.com/docs/#/displaying/format/
    long_date: "D MMMM YYYY LT"

  datetime_formats: &datetime_formats
    formats:
      # Format directives: https://ruby-doc.org/core/Time.html#method-i-strftime
      short: "%d-%m-%Y"
      # Format directives: https://ruby-doc.org/core/Time.html#method-i-strftime
      short_no_year: "%-d %B"
      # Format directives: https://ruby-doc.org/core/Time.html#method-i-strftime
      date_only: "%-d %B %Y"
      # Format directives: https://ruby-doc.org/core/Time.html#method-i-strftime
      long: "%-d %B %Y %H:%M"
      # Format directives: https://ruby-doc.org/core/Time.html#method-i-strftime
      no_day: "%B %Y"
  date:
    # Do not remove the brackets and commas and do not translate the first month name. It should be "null".
    month_names:
      [
        ~,
        January,
        February,
        March,
        April,
        May,
        June,
        July,
        August,
        September,
        October,
        November,
        December,
      ]
    <<: *datetime_formats
  time:
    <<: *datetime_formats
    am: "am"
    pm: "pm"

  title: "Discourse"
  topics: "Topics"
  posts: "posts"
  loading: "Loading"
  powered_by_html: 'Powered by <a href="https://www.discourse.org">Discourse</a>, best viewed with JavaScript enabled'
  sign_up: "Sign Up"
  log_in: "Log In"
  submit: "Submit"
  purge_reason: "Automatically deleted as abandoned, deactivated account"
  disable_remote_images_download_reason: "Remote images download was disabled because there wasn't enough disk space available."
  anonymous: "Anonymous"
  remove_posts_deleted_by_author: "Deleted by author"
  redirect_warning: "We were unable to verify that the link you selected was actually posted to the forum. If you wish to proceed anyway, select the link below."
  on_another_topic: "On another topic"

  themes:
    bad_color_scheme: "Can not update theme, invalid color palette"
    other_error: "Something went wrong updating theme"
    compile_error:
      unrecognized_extension: "Unrecognized file extension: %{extension}"
    import_error:
      generic: An error occured while importing that theme
      about_json: "Import Error: about.json does not exist, or is invalid"
      about_json_values: "about.json contains invalid values: %{errors}"
      git: "Error cloning git repository, access is denied or repository is not found"
      unpack_failed: "Failed to unpack file"
      file_too_big: "The uncompressed file is too big."
      unknown_file_type: "The file you uploaded does not appear to be a valid Discourse theme."
    errors:
      component_no_user_selectable: "Theme components can't be user-selectable"
      component_no_default: "Theme components can't be default theme"
      component_no_color_scheme: "Theme components can't have color palettes"
      no_multilevels_components: "Themes with child themes can't be child themes themselves"
      optimized_link: Optimized image links are ephemeral and should not be included in theme source code.
    settings_errors:
      invalid_yaml: "Provided YAML is invalid."
      data_type_not_a_number: "Setting `%{name}` type is unsupported. Supported types are `integer`, `bool`, `list` and `enum`"
      name_too_long: "There is a setting with a too long name. Maximum length is 255"
      default_value_missing: "Setting `%{name}` has no default value"
      default_not_match_type: "Setting `%{name}` default value's type doesn't match with the setting type."
      default_out_range: "Setting `%{name}` default value isn't in the specified range."
      enum_value_not_valid: "Selected value isn't one of the enum choices."
      number_value_not_valid: "New value isn't within the allowed range."
      number_value_not_valid_min_max: "It must be between %{min} and %{max}."
      number_value_not_valid_min: "It must be larger than or equal to %{min}."
      number_value_not_valid_max: "It must be smaller than or equal to %{max}."
      string_value_not_valid: "New value length isn't within the allowed range."
      string_value_not_valid_min_max: "It must be between %{min} and %{max} characters long."
      string_value_not_valid_min: "It must be at least %{min} characters long."
      string_value_not_valid_max: "It must be at most %{max} characters long."
    locale_errors:
      top_level_locale: "The top level key in a locale file must match the locale name"
      invalid_yaml: "Translation YAML invalid"
  emails:
    incoming:
      default_subject: "This topic needs a title"
      show_trimmed_content: "Show trimmed content"
      maximum_staged_user_per_email_reached: "Reached maximum number of staged users created per email."
      no_subject: "(no subject)"
      no_body: "(no body)"
      missing_attachment: "(Attachment %{filename} is missing)"
      errors:
        empty_email_error: "Happens when the raw mail we received was blank."
        no_message_id_error: "Happens when the mail has no 'Message-Id' header."
        auto_generated_email_error: "Happens when the 'precedence' header is set to: list, junk, bulk or auto_reply, or when any other header contains: auto-submitted, auto-replied or auto-generated."
        no_body_detected_error: "Happens when we couldn't extract a body and there were no attachments."
        no_sender_detected_error: "Happens when we couldn't find a valid email address in the From header."
        from_reply_by_address_error: "Happens when the From header matches the reply by email address."
        inactive_user_error: "Happens when the sender is not active."
        silenced_user_error: "Happens when the sender has been silenced."
        bad_destination_address: "Happens when none of the email addresses in To/Cc fields matched a configured incoming email address."
        strangers_not_allowed_error: "Happens when a user tried to create a new topic in a category they're not a member of."
        insufficient_trust_level_error: "Happens when a user tried to create a new topic in a category they don't have the required trust level for."
        reply_user_not_matching_error: "Happens when a reply came in from a different email address the notification was sent to."
        topic_not_found_error: "Happens when a reply came in but the related topic has been deleted."
        topic_closed_error: "Happens when a reply came in but the related topic has been closed."
        bounced_email_error: "Email is a bounced email report."
        screened_email_error: "Happens when the sender's email address was already screened."
        unsubscribe_not_allowed: "Happens when unsubscribing via email is not allowed for this user."
        email_not_allowed: "Happens when the email address is not on the whitelist or is on the blacklist."
      unrecognized_error: "Unrecognized Error"
    secure_media_placeholder: "Redacted: this site has secure media enabled, visit the topic to see the attached image/audio/video."

  errors: &errors
    format: ! "%{attribute} %{message}"
    format_with_full_message: "<b>%{attribute}</b>: %{message}"
    messages:
      too_long_validation: "is limited to %{max} characters; you entered %{length}."
      invalid_boolean: "Invalid boolean."
      taken: "has already been taken"
      accepted: must be accepted
      blank: can't be blank
      present: must be blank
      confirmation: ! "doesn't match %{attribute}"
      empty: can't be empty
      equal_to: must be equal to %{count}
      even: must be even
      exclusion: is reserved
      greater_than: must be greater than %{count}
      greater_than_or_equal_to: must be greater than or equal to %{count}
      has_already_been_used: "has already been used"
      inclusion: is not included in the list
      invalid: is invalid
      is_invalid: "seems unclear, is it a complete sentence?"
      invalid_timezone: "'%{tz}' is not a valid timezone"
      contains_censored_words: "contains the following censored words: %{censored_words}"
      less_than: must be less than %{count}
      less_than_or_equal_to: must be less than or equal to %{count}
      not_a_number: is not a number
      not_an_integer: must be an integer
      odd: must be odd
      record_invalid: ! "Validation failed: %{errors}"
      max_emojis: "can't have more than %{max_emojis_count} emoji"
      emojis_disabled: "can't have emoji"
      ip_address_already_screened: "is already included in an existing rule"
      restrict_dependent_destroy:
        one: "Cannot delete record because a dependent %{record} exists"
        many: "Cannot delete record because dependent %{record} exist"
      too_long:
        one: is too long (maximum is %{count} character)
        other: is too long (maximum is %{count} characters)
      too_short:
        one: is too short (minimum is %{count} character)
        other: is too short (minimum is %{count} characters)
      wrong_length:
        one: is the wrong length (should be %{count} character)
        other: is the wrong length (should be %{count} characters)
      other_than: "must be other than %{count}"
      sso_overrides_username: "Username needs to be updated on SSO provider side, since `sso_overrides_username` setting is enabled."
    template:
      body: ! "There were problems with the following fields:"
      header:
        one: "%{count} error prohibited this %{model} from being saved"
        other: ! "%{count} errors prohibited this %{model} from being saved"
    embed:
      load_from_remote: "There was an error loading that post."
    site_settings:
      invalid_category_id: "You specified a category that does not exist"
      invalid_choice:
        one: "You specified the invalid choice %{name}"
        other: "You specified the invalid choices %{name}"
      default_categories_already_selected: "You cannot select a category used in another list."
      default_tags_already_selected: "You cannot select a tag used in another list."
      s3_upload_bucket_is_required: "You cannot enable uploads to S3 unless you've provided the 's3_upload_bucket'."
      enable_s3_uploads_is_required: "You cannot enable inventory to S3 unless you've enabled the S3 uploads."
      s3_backup_requires_s3_settings: "You cannot use S3 as backup location unless you've provided the '%{setting_name}'."
      s3_bucket_reused: "You cannot use the same bucket for 's3_upload_bucket' and 's3_backup_bucket'. Choose a different bucket or use a different path for each bucket."
      secure_media_requirements: "S3 uploads must be enabled before enabling secure media."
      second_factor_cannot_be_enforced_with_disabled_local_login: "You cannot enforce 2FA if local logins are disabled."
      local_login_cannot_be_disabled_if_second_factor_enforced: "You cannot disable local login if 2FA is enforced. Disable enforced 2FA before disabling local logins."
      cannot_enable_s3_uploads_when_s3_enabled_globally: "You cannot enable S3 uploads because S3 uploads are already globally enabled, and enabling this site-level could cause critical issues with uploads"
    conflicting_google_user_id: 'The Google Account ID for this account has changed; staff intervention is required for security reasons. Please contact staff and point them to <br><a href="https://meta.discourse.org/t/76575">https://meta.discourse.org/t/76575</a>'

  activemodel:
    errors:
      <<: *errors

  invite:
    not_found: "Your invite token is invalid. Please <a href='%{base_url}/about'>contact staff</a>."
    not_found_json: "Your invite token is invalid. Please contact staff."
    not_found_template: |
      <p>Your invite to <a href="%{base_url}">%{site_name}</a> has already been redeemed.</p>

      <p>If you remember your password you can <a href="%{base_url}/login">Login</a>.</p>

      <p>Otherwise please <a href="%{base_url}/password-reset">Reset Password</a>.</p>
    error_message: "There was an error accepting invite. Please contact the site's administrator."
    user_exists: "There's no need to invite <b>%{email}</b>, they <a href='%{base_path}/u/%{username}/summary'>already have an account!</a>"
    confirm_email: "<p>You’re almost done! We sent an activation mail to your email address. Please follow the instructions in the mail to activate your account.</p><p>If it doesn’t arrive, check your spam folder.</p>"

  bulk_invite:
    file_should_be_csv: "The uploaded file should be of csv format."
    max_rows: "First %{max_bulk_invites} invites has been sent. Try splitting the file in smaller parts."
    error: "There was an error uploading that file. Please try again later."

  topic_invite:
    failed_to_invite: "The user cannot be invited into this topic without a group membership in either one of the following groups: %{group_names}."
    user_exists: "Sorry, that user has already been invited. You may only invite a user to a topic once."

  backup:
    operation_already_running: "An operation is currently running. Can't start a new job right now."
    backup_file_should_be_tar_gz: "The backup file should be a .tar.gz archive."
    not_enough_space_on_disk: "There is not enough space on disk to upload this backup."
    invalid_filename: "The backup filename contains invalid characters. Valid characters are a-z 0-9 . - _."
    file_exists: "The file you are trying to upload already exists."
    location:
      local: "Local"
      s3: "Amazon S3"

  invalid_params: "You supplied invalid parameters to the request: %{message}"
  not_logged_in: "You need to be logged in to do that."
  not_found: "The requested URL or resource could not be found."
  invalid_access: "You are not permitted to view the requested resource."
  authenticator_not_found: "Authentication method does not exist, or has been disabled."
  invalid_api_credentials: "You are not permitted to view the requested resource. The API username or key is invalid."
  provider_not_enabled: "You are not permitted to view the requested resource. The authentication provider is not enabled."
  provider_not_found: "You are not permitted to view the requested resource. The authentication provider does not exist."
  read_only_mode_enabled: "The site is in read only mode. Interactions are disabled."
  invalid_grant_badge_reason_link: "External or invalid discourse link is not allowed in badge reason"
  email_template_cant_be_modified: "This email template can't be modified"
  invalid_whisper_access: "Either whispers are not enabled or you do not have access to create whisper posts"
  not_in_group:
    title_topic: "You must be in a group to see this topic."
    title_category: "You must be in a group to see this category."
    request_membership: "Request Membership"
    join_group: "Join Group"
  deleted_topic: "Oops! This topic has been deleted and is no longer available."
  delete_topic_failed: "There was an error deleting that topic. Please contact the site's administrator."

  reading_time: "Reading time"
  likes: "Likes"

  too_many_replies:
    one: "We're sorry, but new users are temporarily limited to %{count} reply in the same topic."
    other: "We're sorry, but new users are temporarily limited to %{count} replies in the same topic."

  max_consecutive_replies:
    one: "No consecutive replies are allowed. Please edit your previous reply, or wait for someone to reply to you."
    other: "No more than %{count} consecutive replies are allowed. Please edit your previous reply, or wait for someone to reply to you."

  embed:
    start_discussion: "Start Discussion"
    continue: "Continue Discussion"
    error: "Error Embedding"
    referer: "Referer:"
    error_topics: "The `embed topics list` site setting was not enabled"
    mismatch: "The referer was either not sent, or did not match any of the following hosts:"
    no_hosts: "No hosts were set up for embedding."
    configure: "Configure Embedding"
    more_replies:
      one: "%{count} more reply"
      other: "%{count} more replies"

    loading: "Loading Discussion..."
    permalink: "Permalink"
    imported_from: "This is a companion discussion topic for the original entry at %{link}"
    in_reply_to: "▶ %{username}"
    replies:
      one: "%{count} reply"
      other: "%{count} replies"
    likes:
      one: "%{count} like"
      other: "%{count} likes"
    last_reply: "Last reply"
    created: "Created"
    new_topic: "Create new topic"

  no_mentions_allowed: "Sorry, you can't mention other users."
  too_many_mentions:
    one: "Sorry, you can only mention one other user in a post."
    other: "Sorry, you can only mention %{count} users in a post."
  no_mentions_allowed_newuser: "Sorry, new users can't mention other users."
  too_many_mentions_newuser:
    one: "Sorry, new users can only mention one other user in a post."
    other: "Sorry, new users can only mention %{count} users in a post."
  no_images_allowed_trust: "Sorry, you can't put images in a post"
  no_images_allowed: "Sorry, new users can't put images in posts."
  too_many_images:
    one: "Sorry, new users can only put one image in a post."
    other: "Sorry, new users can only put %{count} images in a post."
  no_attachments_allowed: "Sorry, new users can't put attachments in posts."
  too_many_attachments:
    one: "Sorry, new users can only put one attachment in a post."
    other: "Sorry, new users can only put %{count} attachments in a post."
  no_links_allowed: "Sorry, new users can't put links in posts."
  links_require_trust: "Sorry, you can't include links in your posts."
  too_many_links:
    one: "Sorry, new users can only put one link in a post."
    other: "Sorry, new users can only put %{count} links in a post."
  contains_blocked_word: "Your post contains a word that's not allowed: %{word}"
  contains_blocked_words: "Your post contains multiple words that aren't allowed: %{words}"

  spamming_host: "Sorry you cannot post a link to that host."
  user_is_suspended: "Suspended users are not allowed to post."
  topic_not_found: "Something has gone wrong. Perhaps this topic was closed or deleted while you were looking at it?"
  not_accepting_pms: "Sorry, %{username} is not accepting messages at the moment."
  max_pm_recipients: "Sorry, you can send a message to maximum %{recipients_limit} recipients."
  pm_reached_recipients_limit: "Sorry, you can't have more than %{recipients_limit} recipients in a message."
  removed_direct_reply_full_quotes: "Automatically removed quote of whole previous post."
  secure_upload_not_allowed_in_public_topic: "Sorry, the following secure upload(s) cannot be used in a public topic: %{upload_filenames}."
  create_pm_on_existing_topic: "Sorry, you can't create a PM on an existing topic."

  just_posted_that: "is too similar to what you recently posted"
  invalid_characters: "contains invalid characters"
  is_invalid: "seems unclear, is it a complete sentence?"
  next_page: "next page →"
  prev_page: "← previous page"
  page_num: "Page %{num}"
  home_title: "Home"
  topics_in_category: "Topics in the '%{category}' category"
  rss_posts_in_topic: "RSS feed of '%{topic}'"
  rss_topics_in_category: "RSS feed of topics in the '%{category}' category"
  author_wrote: "%{author} wrote:"
  num_posts: "Posts:"
  num_participants: "Participants:"
  read_full_topic: "Read full topic"
  private_message_abbrev: "Msg"

  rss_description:
    latest: "Latest topics"
    top: "Top topics"
    top_all: "All time top topics"
    top_yearly: "Yearly top topics"
    top_quarterly: "Quarterly top topics"
    top_monthly: "Monthly top topics"
    top_weekly: "Weekly top topics"
    top_daily: "Daily top topics"
    posts: "Latest posts"
    private_posts: "Latest personal messages"
    group_posts: "Latest posts from %{group_name}"
    group_mentions: "Latest mentions from %{group_name}"
    user_posts: "Latest posts by @%{username}"
    user_topics: "Latest topics by @%{username}"
    tag: "Tagged topics"
    badge: "%{display_name} badge on %{site_title}"

  too_late_to_edit: "That post was created too long ago. It can no longer be edited or deleted."
  edit_conflict: "That post was edited by another user and your changes can no longer be saved."
  revert_version_same: "The current version is same as the version you are trying to revert to."

  excerpt_image: "image"

  bookmarks:
    errors:
      already_bookmarked_post: "You cannot bookmark the same post twice."
      time_must_be_provided: "time must be provided for all reminders except '%{reminder_type}'"

    reminders:
      at_desktop: "Next time I'm at my desktop"
      later_today: "Later today <br/>{{date}}"
      next_business_day: "Next business day <br/>{{date}}"
      tomorrow: "Tomorrow <br/>{{date}}"
      next_week: "Next week <br/>{{date}}"
      next_month: "Next month <br/>{{date}}"
      custom: "Custom date and time"

  groups:
    success:
      bulk_add:
        one: "%{count} user has been added to the group."
        other: "%{count} users have been added to the group."
    errors:
      grant_trust_level_not_valid: "'%{trust_level}' is not a valid trust level."
      can_not_modify_automatic: "You cannot modify an automatic group"
      member_already_exist:
        one: "'%{username}' is already a member of this group."
        other: "The following users are already members of this group: %{username}"
      invalid_domain: "'%{domain}' is not a valid domain."
      invalid_incoming_email: "'%{email}' is not a valid email address."
      email_already_used_in_group: "'%{email}' is already used by the group '%{group_name}'."
      email_already_used_in_category: "'%{email}' is already used by the category '%{category_name}'."
      cant_allow_membership_requests: "You cannot allow membership requests for a group without any owners."
      already_requested_membership: "You have already requested membership for this group."
    default_names:
      everyone: "everyone"
      admins: "admins"
      moderators: "moderators"
      staff: "staff"
      trust_level_0: "trust_level_0"
      trust_level_1: "trust_level_1"
      trust_level_2: "trust_level_2"
      trust_level_3: "trust_level_3"
      trust_level_4: "trust_level_4"
    request_membership_pm:
      title: "Membership Request for @%{group_name}"
      handle: "handle membership request"
    view_hidden_topic_request_reason: "I would like to join the group '%{group_name}', so I may access [this topic](%{topic_url})"

  education:
    until_posts:
      one: "%{count} post"
      other: "%{count} posts"

    "new-topic": |
      Welcome to %{site_name} &mdash; **thanks for starting a new conversation!**

      - Does the title sound interesting if you read it out loud? Is it a good summary?

      - Who would be interested in this? Why does it matter? What kind of responses do you want?

      - Include commonly used words in your topic so others can *find* it. To group your topic with related topics, select a category.

      For more, [see our community guidelines](%{base_path}/guidelines). This panel will only appear for your first %{education_posts_text}.

    "new-reply": |
      Welcome to %{site_name} &mdash; **thanks for contributing!**

      - Does your reply improve the conversation in some way?

      - Be kind to your fellow community members.

      - Constructive criticism is welcome, but criticize *ideas*, not people.

      For more, [see our community guidelines](%{base_path}/guidelines). This panel will only appear for your first %{education_posts_text}.

    avatar: |
      ### How about a picture for your account?

      You’ve posted a few topics and replies, but your profile picture isn’t as unique as you are – it’s just a letter.

      Have you considered **[visiting your user profile](%{profile_path})** and uploading a picture that represents you?

      It’s easier to follow discussions and find interesting people in conversations when everyone has a unique profile picture!

    sequential_replies: |
      ### Consider replying to several posts at once

      Rather than several replies to a topic in a row, please consider a single reply that includes quotes from previous posts or @name references.

      You can edit your previous reply to add a quote by highlighting text and selecting the <b>quote reply</b> button that appears.

      It’s easier for everyone to read topics that have fewer in-depth replies versus lots of small, individual replies.

    dominating_topic: |
      ### Let others join the conversation

      This topic is clearly important to you &ndash; you've posted more than %{percent}% of the replies here.

      It could be even better if you got other people space to share their points of view, too. Can you invite them over?

    get_a_room: |
      ### Encourage everyone to get involved in the conversation

      You’ve replied %{count} times to @%{reply_username} in this particular topic!

      A great discussion involves many voices and perspectives. Can you get anybody else involved?

      And don’t forget, if you’d like to continue your conversation with this particular user at length outside of public view, [send them a personal message](%{base_path}/u/%{reply_username}).

    too_many_replies: |
      ### You have reached the reply limit for this topic

      We’re sorry, but new users are temporarily limited to %{newuser_max_replies_per_topic} replies in the same topic.

      Instead of adding another reply, please consider editing your previous replies, or visiting other topics.

    reviving_old_topic: |
      ### Revive this topic?

      The last reply to this topic was **%{time_ago}**. Your reply will bump the topic to the top of its list and notify anyone previously involved in the conversation.

      Are you sure you want to continue this old conversation?

  activerecord:
    attributes:
      category:
        name: "Category Name"
      topic:
        title: "Title"
        featured_link: "Featured Link"
        category_id: "Category"
      post:
        raw: "Body"
      user_profile:
        bio_raw: "About Me"
      user:
        ip_address: ""
    errors:
      <<: *errors
      models:
        topic:
          attributes:
            base:
              warning_requires_pm: "You can only attach warnings to personal messages."
              too_many_users: "You can only send warnings to one user at a time."
              cant_send_pm: "Sorry, you cannot send a personal message to that user."
              no_user_selected: "You must select a valid user."
              reply_by_email_disabled: "Reply by email has been disabled."
              target_user_not_found: "One of the users you are sending this message to could not be found."
            featured_link:
              invalid: "is invalid. URL should include http:// or https://."
              invalid_category: "can't be edited in this category."
        user:
          attributes:
            password:
              common: "is one of the 10000 most common passwords. Please use a more secure password."
              same_as_username: "is the same as your username. Please use a more secure password."
              same_as_email: "is the same as your email. Please use a more secure password."
              same_as_current: "is the same as your current password."
              same_as_name: "is the same as your name."
              unique_characters: "has too many repeated characters. Please use a more secure password."
            username:
              same_as_password: "is the same as your password."
            name:
              same_as_password: "is the same as your password."
            ip_address:
              signup_not_allowed: "Signup is not allowed from this account."
        user_email:
          attributes:
            user_id:
              reassigning_primary_email: "Reassigning a primary email to another user is not allowed."
        color_scheme_color:
          attributes:
            hex:
              invalid: "is not a valid color"
        post_reply:
          base:
            different_topic: "Post and reply must belong to the same topic."
        web_hook:
          attributes:
            payload_url:
              invalid: "URL is invalid. URL should includes http:// or https://. And no blank is allowed."
        custom_emoji:
          attributes:
            name:
              taken: is already in use by another emoji
        topic_timer:
          attributes:
            execute_at:
              in_the_past: "must be in the future."
        translation_overrides:
          attributes:
            value:
              invalid_interpolation_keys: 'The following interpolation key(s) are invalid: "%{keys}"'
        watched_word:
          attributes:
            word:
              too_many: "Too many words for that action"

  uncategorized_category_name: "Uncategorized"

  vip_category_name: "Lounge"
  vip_category_description: "A category exclusive to members with trust level 3 and higher."

  meta_category_name: "Site Feedback"
  meta_category_description: "Discussion about this site, its organization, how it works, and how we can improve it."

  staff_category_name: "Staff"
  staff_category_description: "Private category for staff discussions. Topics are only visible to admins and moderators."

  discourse_welcome_topic:
    title: "Welcome to Discourse"
    body: |

      The first paragraph of this pinned topic will be visible as a welcome message to all new visitors on your homepage. It's important!

      **Edit this** into a brief description of your community:

      - Who is it for?
      - What can they find here?
      - Why should they come here?
      - Where can they read more (links, resources, etc)?

      <img src="%{base_path}/images/welcome/discourse-edit-post-animated.gif" width="508" height="106">

      You may want to close this topic via the admin :wrench: (at the upper right and bottom), so that replies don't pile up on an announcement.

  lounge_welcome:
    title: "Welcome to the Lounge"
    body: |

      Congratulations! :confetti_ball:

      If you can see this topic, you were recently promoted to **regular** (trust level 3).

      You can now &hellip;

      * Edit the title of any topic
      * Change the category of any topic
      * Have all your links followed ([automatic nofollow](https://en.wikipedia.org/wiki/Nofollow) is removed)
      * Access a private Lounge category only visible to users at trust level 3 and higher
      * Hide spam with a single flag

      Here's the [current list of fellow regulars](%{base_path}/badges/3/regular). Be sure to say hi.

      Thanks for being an important part of this community!

      (For more information on trust levels, [see this topic][trust]. Please note that only members who continue to meet the requirements over time will remain regulars.)

      [trust]: https://blog.discourse.org/2018/06/understanding-discourse-trust-levels/

  admin_quick_start_title: "READ ME FIRST: Admin Quick Start Guide"

  category:
    topic_prefix: "About the %{category} category"
    replace_paragraph: "(Replace this first paragraph with a brief description of your new category. This guidance will appear in the category selection area, so try to keep it below 200 characters.)"
    post_template: "%{replace_paragraph}\n\nUse the following paragraphs for a longer description, or to establish category guidelines or rules:\n\n- Why should people use this category? What is it for?\n\n- How exactly is this different than the other categories we already have?\n\n- What should topics in this category generally contain?\n\n- Do we need this category? Can we merge with another category, or subcategory?\n"
    errors:
      not_found: "Category not found!"
      uncategorized_parent: "Uncategorized can't have a parent category"
      self_parent: "A subcategory's parent cannot be itself"
      depth: "You can't nest a subcategory under another"
      invalid_email_in: "'%{email}' is not a valid email address."
      email_already_used_in_group: "'%{email}' is already used by the group '%{group_name}'."
      email_already_used_in_category: "'%{email}' is already used by the category '%{category_name}'."
      description_incomplete: "The category description post must have at least one paragraph."
      permission_conflict: "Any group that is allowed to access a subcategory must also be allowed to access the parent category. The following groups have access to one of the subcategories, but no access to parent category: %{group_names}."
      disallowed_topic_tags: "This topic has tags not allowed by this category: '%{tags}'"
      disallowed_tags_generic: "This topic has disallowed tags."
    cannot_delete:
      uncategorized: "This category is special. It is intended as a holding area for topics that have no category; it cannot be deleted."
      has_subcategories: "Can't delete this category because it has sub-categories."
      topic_exists:
        one: "Can't delete this category because it has %{count} topic. Oldest topic is %{topic_link}."
        other: "Can't delete this category because it has %{count} topics. Oldest topic is %{topic_link}."
      topic_exists_no_oldest: "Can't delete this category because topic count is %{count}."
    uncategorized_description: "Topics that don't need a category, or don't fit into any other existing category."
  trust_levels:
    newuser:
      title: "new user"
    basic:
      title: "basic user"
    member:
      title: "member"
    regular:
      title: "regular"
    leader:
      title: "leader"
    change_failed_explanation: "You attempted to demote %{user_name} to '%{new_trust_level}'. However their trust level is already '%{current_trust_level}'. %{user_name} will remain at '%{current_trust_level}' - if you wish to demote user lock trust level first"

  post:
    image_placeholder:
      broken: "This image is broken"
    has_likes:
      one: "%{count} Like"
      other: "%{count} Likes"

  rate_limiter:
    slow_down: "You’ve performed this action too many times, please try again later."
    too_many_requests: "You’ve performed this action too many times. Please wait %{time_left} before trying again."
    by_type:
      first_day_replies_per_day: "You’ve reached the maximum number of replies a new user can create on their first day. Please wait %{time_left} before trying again."
      first_day_topics_per_day: "You’ve reached the maximum number of topics a new user can create on their first day. Please wait %{time_left} before trying again."
      create_topic: "You’re creating topics too quickly. Please wait %{time_left} before trying again."
      create_post: "You’re replying too quickly. Please wait %{time_left} before trying again."
      delete_post: "You’re deleting posts too quickly. Please wait %{time_left} before trying again."
      public_group_membership: "You’re joining/leaving groups too frequently. Please wait %{time_left} before trying again."
      topics_per_day: "You’ve reached the maximum number of new topics. Please wait %{time_left} before trying again."
      pms_per_day: "You’ve reached the maximum number of messages. Please wait %{time_left} before trying again."
      create_like: "You’ve reached the maximum number of likes. Please wait %{time_left} before trying again."
      create_bookmark: "You’ve reached the maximum number of bookmarks. Please wait %{time_left} before trying again."
      edit_post: "You’ve reached the maximum number of edits. Please wait %{time_left} before trying again."
      live_post_counts: "You’re asking for live post counts too quickly. Please wait %{time_left} before trying again."
      unsubscribe_via_email: "You’ve reached the maximum number of unsubscribes via email. Please wait %{time_left} before trying again."
      topic_invitations_per_day: "You’ve reached the maximum number of topic invitations. Please wait %{time_left} before trying again."

    hours:
      one: "%{count} hour"
      other: "%{count} hours"
    minutes:
      one: "%{count} minute"
      other: "%{count} minutes"
    seconds:
      one: "%{count} second"
      other: "%{count} seconds"
    short_time: "a few seconds"

  datetime:
    distance_in_words:
      half_a_minute: "< 1m"
      less_than_x_seconds:
        one: "< %{count}s"
        other: "< %{count}s"
      x_seconds:
        one: "%{count}s"
        other: "%{count}s"
      less_than_x_minutes:
        one: "< %{count}m"
        other: "< %{count}m"
      x_minutes:
        one: "%{count}m"
        other: "%{count}m"
      about_x_hours:
        one: "%{count}h"
        other: "%{count}h"
      x_days:
        one: "%{count}d"
        other: "%{count}d"
      about_x_months:
        one: "%{count}mon"
        other: "%{count}mon"
      x_months:
        one: "%{count}mon"
        other: "%{count}mon"
      about_x_years:
        one: "%{count}y"
        other: "%{count}y"
      over_x_years:
        one: "> %{count}y"
        other: "> %{count}y"
      almost_x_years:
        one: "%{count}y"
        other: "%{count}y"

    distance_in_words_verbose:
      half_a_minute: "just now"
      less_than_x_seconds: "just now"
      x_seconds:
        one: "%{count} second ago"
        other: "%{count} seconds ago"
      less_than_x_minutes:
        one: "less than %{count} minute ago"
        other: "less than %{count} minutes ago"
      x_minutes:
        one: "%{count} minute ago"
        other: "%{count} minutes ago"
      about_x_hours:
        one: "%{count} hour ago"
        other: "%{count} hours ago"
      x_days:
        one: "%{count} day ago"
        other: "%{count} days ago"
      about_x_months:
        one: "about %{count} month ago"
        other: "about %{count} months ago"
      x_months:
        one: "%{count} month ago"
        other: "%{count} months ago"
      about_x_years:
        one: "about %{count} year ago"
        other: "about %{count} years ago"
      over_x_years:
        one: "over %{count} year ago"
        other: "over %{count} years ago"
      almost_x_years:
        one: "almost %{count} year ago"
        other: "almost %{count} years ago"

  password_reset:
    no_token: "Sorry, that password change link is too old. Select the Log In button and use 'I forgot my password' to get a new link."
    choose_new: "Choose a new password"
    choose: "Choose a password"
    update: "Update Password"
    save: "Set Password"
    title: "Reset Password"
    success: "You successfully changed your password and are now logged in."
    success_unapproved: "You successfully changed your password."

  email_login:
    invalid_token: "Sorry, that email login link is too old. Select the Log In button and use 'I forgot my password' to get a new link."
    title: "Email login"

  user_auth_tokens:
    browser:
      chrome: "Google Chrome"
      discoursehub: "DiscourseHub app"
      edge: "Microsoft Edge"
      firefox: "Firefox"
      ie: "Internet Explorer"
      opera: "Opera"
      safari: "Safari"
      unknown: "unknown browser"
    device:
      android: "Android Device"
      chromebook: "Chromebook"
      ipad: "iPad"
      iphone: "iPhone"
      ipod: "iPod"
      linux: "GNU/Linux Computer"
      mac: "Mac"
      mobile: "Mobile Device"
      windows: "Windows Computer"
      unknown: "unknown device"
    os:
      android: "Android"
      chromeos: "ChromeOS"
      ios: "iOS"
      linux: "Linux"
      macos: "macOS"
      windows: "Microsoft Windows"
      unknown: "unknown operating system"

  change_email:
    wrong_account_error: "You are logged in the wrong account, please log out and try again."
    confirmed: "Your email has been updated."
    please_continue: "Continue to %{site_name}"
    error: "There was an error changing your email address. Perhaps the address is already in use?"
    error_staged: "There was an error changing your email address. The address is already in use by a staged user."
    already_done: "Sorry, this confirmation link is no longer valid. Perhaps your email was already changed?"
    confirm: "Confirm"

    authorizing_new:
      title: "Confirm your new email"
      description: "Please confirm you would like your new email address changed to:"

    authorizing_old:
      title: "Change your email address"
      description: "Please confirm your email address change"
      old_email: "Old email: %{email}"
      new_email: "New email: %{email}"
      almost_done_title: "Confirming new email address"
      almost_done_description: "We have sent an email to your new email address to confirm the change!"

  associated_accounts:
    revoke_failed: "Failed to revoke your account with %{provider_name}."
    connected: "(connected)"

  activation:
    action: "Click here to activate your account"
    already_done: "Sorry, this account confirmation link is no longer valid. Perhaps your account is already active?"
    please_continue: "Your new account is confirmed; you will be redirected to the home page."
    continue_button: "Continue to %{site_name}"
    welcome_to: "Welcome to %{site_name}!"
    approval_required: "A moderator must manually approve your new account before you can access this forum. You'll get an email when your account is approved!"
    missing_session: "We cannot detect if your account was created, please ensure you have cookies enabled."
    activated: "Sorry, this account has already been activated."
    admin_confirm:
      title: "Confirm Admin Account"
      description: "Are you sure you want <b>%{target_username} (%{target_email})</b> to be an administrator?"
      grant: "Grant Admin Access"
      complete: "<b>%{target_username}</b> is now an administrator."
      back_to: "Return to %{title}"
  reviewable_score_types:
    needs_approval:
      title: "Needs Approval"

  post_action_types:
    off_topic:
      title: "Off-Topic"
      description: "This post is not relevant to the current discussion as defined by the title and first post, and should probably be moved elsewhere."
      short_description: "Not relevant to the discussion"
      long_form: "flagged this as off-topic"
    spam:
      title: "Spam"
      description: "This post is an advertisement, or vandalism. It is not useful or relevant to the current topic."
      short_description: "This is an advertisement or vandalism"
      long_form: "flagged this as spam"
      email_title: '"%{title}" was flagged as spam'
      email_body: "%{link}\n\n%{message}"
    inappropriate:
      title: "Inappropriate"
      description: 'This post contains content that a reasonable person would consider offensive, abusive, or a violation of <a href="%{base_path}/guidelines">our community guidelines</a>.'
      short_description: 'A violation of <a href="%{base_path}/guidelines">our community guidelines</a>'
      long_form: "flagged this as inappropriate"
    notify_user:
      title: "Send @{{username}} a message"
      description: "I want to talk to this person directly and personally about their post."
      short_description: "I want to talk to this person directly and personally about their post."
      long_form: "messaged user"
      email_title: 'Your post in "%{title}"'
      email_body: "%{link}\n\n%{message}"
    notify_moderators:
      title: "Something Else"
      description: "This post requires staff attention for another reason not listed above."
      short_description: "Requires staff attention for another reason"
      long_form: "flagged this for staff attention"
      email_title: 'A post in "%{title}" requires staff attention'
      email_body: "%{link}\n\n%{message}"
    bookmark:
      title: "Bookmark"
      description: "Bookmark this post"
      short_description: "Bookmark this post"
      long_form: "bookmarked this post"
    like:
      title: "Like"
      description: "Like this post"
      short_description: "Like this post"
      long_form: "liked this"

  draft:
    sequence_conflict_error:
      title: "draft error"
      description: "Draft is being edited in another window. Please reload this page."
  draft_backup:
    pm_title: "Backup Drafts from ongoing topics"
    pm_body: "Topic containing backup drafts"
  user_activity:
    no_default:
      self: "You have no activity yet."
      others: "No activity."
    no_bookmarks:
      self: "You have no bookmarked posts; bookmarks allow you to quickly refer to specific posts."
      others: "No bookmarks."
    no_likes_given:
      self: "You have not liked any posts."
      others: "No liked posts."
    no_replies:
      self: "You have not replied to any posts."
      others: "No replies."
    no_drafts:
      self: "You have no drafts; begin composing a reply in any topic and it will be auto-saved as a new draft."

  webauthn:
    validation:
      invalid_type_error: "The webauthn type provided was invalid. Valid types are webauthn.get and webauthn.create."
      challenge_mismatch_error: "The provided challenge does not match the challenge generated by the authentication server."
      invalid_origin_error: "The origin of the authentication request does not match the server origin."
      malformed_attestation_error: "There was an error decoding the attestation data."
      invalid_relying_party_id_error: "The Relying Party ID of the authentication request does not match the server Relying Party ID."
      user_verification_error: "User verification is required."
      unsupported_public_key_algorithm_error: "The provided public key algorithm is not supported by the server."
      unsupported_attestation_format_error: "The attestation format is not supported by the server."
      credential_id_in_use_error: "The credential ID provided is already in use."
      public_key_error: "The public key verification for the credential failed."
      ownership_error: "The security key is not owned by the user."
      not_found_error: "A security key with the provided credential ID could not be found."
      unknown_cose_algorithm_error: "The algorithm used for the security key is not recognized."

  topic_flag_types:
    spam:
      title: "Spam"
      description: "This topic is an advertisement. It is not useful or relevant to this site, but promotional in nature."
      long_form: "flagged this as spam"
      short_description: "This is an advertisement"
    inappropriate:
      title: "Inappropriate"
      description: 'This topic contains content that a reasonable person would consider offensive, abusive, or a violation of <a href="%{base_path}/guidelines">our community guidelines</a>.'
      long_form: "flagged this as inappropriate"
      short_description: 'A violation of <a href="%{base_path}/guidelines">our community guidelines</a>'
    notify_moderators:
      title: "Something Else"
      description: 'This topic requires general staff attention based on the <a href="%{base_path}/guidelines">guidelines</a>, <a href="%{tos_url}">TOS</a>, or for another reason not listed above.'
      long_form: "flagged this for moderator attention"
      short_description: "Requires staff attention for another reason"
      email_title: 'The topic "%{title}" requires moderator attention'
      email_body: "%{link}\n\n%{message}"

  flagging:
    you_must_edit: '<p>Your post was flagged by the community. Please <a href="%{path}">see your messages</a>.</p>'
    user_must_edit: "<p>This post was flagged by the community and is temporarily hidden.</p>"

  ignored:
    hidden_content: "<p>Ignored content</p>"

  archetypes:
    regular:
      title: "Regular Topic"
    banner:
      title: "Banner Topic"
      message:
        make: "This topic is now a banner. It will appear at the top of every page until it is dismissed by the user."
        remove: "This topic is no longer a banner. It will no longer appear at the top of every page."

  unsubscribed:
    title: "Email preferences updated!"
    description: "email preferences for <b>%{email}</b> were updated. To change your email settings <a href='%{url}'>visit your user preferences</a>."
    topic_description: "To re-subscribe to %{link}, use the notification control at the bottom or right of the topic."
    private_topic_description: "To re-subscribe, use the notification control at the bottom or right of the topic."

  uploads:
    marked_insecure_from_theme_component_reason: "upload used in theme component"

  unsubscribe:
    title: "Unsubscribe"
    stop_watching_topic: "Stop watching this topic, %{link}"
    mute_topic: "Mute all notifications for this topic, %{link}"
    unwatch_category: "Stop watching all topics in %{category}"
    mailing_list_mode: "Turn off mailing list mode"
    all: "Don't send me any mail from %{sitename}"
    different_user_description: "You are currently logged in as a different user than the one we emailed. Please log out, or enter anonymous mode, and try again."
    not_found_description: "Sorry, we couldn't find this unsubscribe. It's possible the link in your email has expired?"
    log_out: "Log Out"
    submit: "Save preferences"
    digest_frequency:
      title: "You are receiving summary emails %{frequency}"
      select_title: "Set summary emails frequency to:"

      never: "never"
      every_30_minutes: "every 30 minutes"
      every_hour: "hourly"
      daily: "daily"
      weekly: "weekly"
      every_month: "every month"
      every_six_months: "every six months"

  user_api_key:
    title: "Authorize application access"
    authorize: "Authorize"
    read: "read"
    read_write: "read/write"
    description: '"%{application_name}" is requesting the following access to your account:'
    instructions: 'We just generated a new user API key for you to use with "%{application_name}", please paste the following key into your application:'
    otp_description: 'Would you like to allow "%{application_name}" to access this site?'
    otp_confirmation:
      confirm_title: Continue to %{site_name}
      logging_in_as: Logging in as %{username}
      confirm_button: Finish Login
    no_trust_level: "Sorry, you do not have the required trust level to access the user API"
    generic_error: "Sorry, we are unable to issue user API keys, this feature may be disabled by the site admin"
    scopes:
      message_bus: "Live updates"
      notifications: "Read and clear notifications"
      push: "Push notifications to external services"
      session_info: "Read user session info"
      read: "Read all"
      write: "Write all"
      one_time_password: "Create a one-time login token"
    invalid_public_key: "Sorry, the public key is invalid."
    invalid_auth_redirect: "Sorry, this auth_redirect host is not allowed."
    invalid_token: "Missing, invalid or expired token."
  flags:
    errors:
      already_handled: "Flag was already handled"
  reports:
    default:
      labels:
        count: Count
        percent: Percent
        day: Day
    post_edits:
      title: "Post Edits"
      labels:
        edited_at: Date
        post: Post
        editor: Editor
        author: Author
        edit_reason: Reason
      description: "Number of new post edits."
    user_flagging_ratio:
      title: "User Flagging Ratio"
      labels:
        user: User
        agreed_flags: Agreed flags
        disagreed_flags: Disagreed flags
        ignored_flags: Ignored flags
        score: Score
      description: "List of users ordered by ratio of staff response to their flags (disagreed to agreed)."
    moderators_activity:
      title: "Moderator Activity"
      labels:
        moderator: Moderator
        flag_count: Flags reviewed
        time_read: Time reading
        topic_count: Topics created
        post_count: Posts created
        pm_count: PMs created
        revision_count: Revisions
      description: List of moderator activity including flags reviewed, reading time, topics created, posts created, personal messages created, and revisions.
    flags_status:
      title: "Flags Status"
      values:
        agreed: Agreed
        disagreed: Disagreed
        deferred: Deferred
        no_action: No action
      labels:
        flag: Type
        assigned: Assigned
        poster: Poster
        flagger: Flagger
        time_to_resolution: Resolution time
      description: "List of flags' statuses including type of flag, poster, flagger, and time to resolution."
    visits:
      title: "User Visits"
      xaxis: "Day"
      yaxis: "Number of visits"
      description: "Number of all user visits."
    signups:
      title: "Signups"
      xaxis: "Day"
      yaxis: "Number of signups"
      description: "New account registrations for this period."
    new_contributors:
      title: "New Contributors"
      xaxis: "Day"
      yaxis: "Number of new contributors"
      description: "Number of users who made their first post during this period."
    trust_level_growth:
      title: "Trust Level growth"
      xaxis:
        tl1_reached: "Reached TL1"
        tl2_reached: "Reached TL2"
        tl3_reached: "Reached TL3"
        tl4_reached: "Reached TL4"
      yaxis: "Day"
      description: "Number of users who increased their Trust Level during this period."
    consolidated_page_views:
      title: "Consolidated Pageviews"
      xaxis:
        page_view_crawler: "Crawlers"
        page_view_anon: "Anonymous users"
        page_view_logged_in: "Logged in users"
      yaxis: "Day"
      description: "Pageviews for logged in users, anonymous users and crawlers."
      labels:
        post: Post
        editor: Editor
        author: Author
        edit_reason: Reason
    dau_by_mau:
      title: "DAU/MAU"
      xaxis: "Day"
      yaxis: "DAU/MAU"
      description: "Number of members that logged in in the last day divided by number of members that logged in in the last month – returns a % which indicates community 'stickiness'. Aim for >30%."
    daily_engaged_users:
      title: "Daily Engaged Users"
      xaxis: "Day"
      yaxis: "Engaged Users"
      description: "Number of users that have liked or posted in the last day."
    profile_views:
      title: "User Profile Views"
      xaxis: "Day"
      yaxis: "Number of user profiles viewed"
      description: "Total new views of user profiles."
    topics:
      title: "Topics"
      xaxis: "Day"
      yaxis: "Number of new topics"
      description: "New topics created during this period."
    posts:
      title: "Posts"
      xaxis: "Day"
      yaxis: "Number of new posts"
      description: "New posts created during this period"
    likes:
      title: "Likes"
      xaxis: "Day"
      yaxis: "Number of new likes"
      description: "Number of new likes."
    flags:
      title: "Flags"
      xaxis: "Day"
      yaxis: "Number of flags"
      description: "Number of new flags."
    bookmarks:
      title: "Bookmarks"
      xaxis: "Day"
      yaxis: "Number of new bookmarks"
      description: "Number of new topics and posts bookmarked."
    users_by_trust_level:
      title: "Users per Trust Level"
      xaxis: "Trust Level"
      yaxis: "Number of Users"
      labels:
        level: Level
      description: "Number of users grouped by trust level."
    users_by_type:
      title: "Users per Type"
      xaxis: "Type"
      yaxis: "Number of Users"
      labels:
        type: Type
      xaxis_labels:
        admin: Admin
        moderator: Moderator
        suspended: Suspended
        silenced: Silenced
      description: "Number of users grouped by admin, moderator, suspended, and silenced."
    trending_search:
      title: Trending Search Terms
      labels:
        term: Term
        searches: Searches
        click_through: CTR
      description: "Most popular search terms with their click-through rates."
    emails:
      title: "Emails Sent"
      xaxis: "Day"
      yaxis: "Number of Emails"
      description: "Number of new emails sent."
    user_to_user_private_messages:
      title: "User-to-User (excluding replies)"
      xaxis: "Day"
      yaxis: "Number of messages"
      description: "Number of newly initiated personal messages."
    user_to_user_private_messages_with_replies:
      title: "User-to-User (with replies)"
      xaxis: "Day"
      yaxis: "Number of messages"
      description: "Number of all new personal messages and responses."
    system_private_messages:
      title: "System"
      xaxis: "Day"
      yaxis: "Number of messages"
      description: "Number of personal messages sent automatically by the System."
    moderator_warning_private_messages:
      title: "Moderator Warning"
      xaxis: "Day"
      yaxis: "Number of messages"
      description: "Number of warnings sent by personal messages from moderators."
    notify_moderators_private_messages:
      title: "Notify Moderators"
      xaxis: "Day"
      yaxis: "Number of messages"
      description: "Number of times moderators have been privately notified by a flag."
    notify_user_private_messages:
      title: "Notify User"
      xaxis: "Day"
      yaxis: "Number of messages"
      description: "Number of times users have been privately notified by a flag."
    top_referrers:
      title: "Top Referrers"
      xaxis: "User"
      num_clicks: "Clicks"
      num_topics: "Topics"
      labels:
        user: "User"
        num_clicks: "Clicks"
        num_topics: "Topics"
      description: "Users listed by number of clicks on links they have shared."
    top_traffic_sources:
      title: "Top Traffic Sources"
      xaxis: "Domain"
      num_clicks: "Clicks"
      num_topics: "Topics"
      num_users: "Users"
      labels:
        domain: Domain
        num_clicks: Clicks
        num_topics: Topics
      description: "External sources that have linked to this site the most."
    top_referred_topics:
      title: "Top Referred Topics"
      labels:
        num_clicks: "Clicks"
        topic: "Topic"
      description: "Topics that have received the most clicks from external sources."
    page_view_anon_reqs:
      title: "Anonymous"
      xaxis: "Day"
      yaxis: "Anonymous Pageviews"
      description: "Number of new pageviews by visitors not logged in to an account."
    page_view_logged_in_reqs:
      title: "Logged In"
      xaxis: "Day"
      yaxis: "Logged In Pageviews"
      description: "Number of new pageviews from logged in users."
    page_view_crawler_reqs:
      title: "Web Crawler Pageviews"
      xaxis: "Day"
      yaxis: "Web Crawler Pageviews"
      description: "Total pageviews from web crawlers over time."
    page_view_total_reqs:
      title: "Pageviews"
      xaxis: "Day"
      yaxis: "Total Pageviews"
      description: "Number of new pageviews from all visitors."
    page_view_logged_in_mobile_reqs:
      title: "Logged In Pageviews"
      xaxis: "Day"
      yaxis: "Mobile Logged In Pageviews"
      description: "Number of new pageviews from users on mobile devices and logged in to an account."
    page_view_anon_mobile_reqs:
      title: "Anon Pageviews"
      xaxis: "Day"
      yaxis: "Mobile Anon Pageviews"
      description: "Number of new pageviews from visitors on a mobile device who are not logged in."
    http_background_reqs:
      title: "Background"
      xaxis: "Day"
      yaxis: "Requests used for live update and tracking"
    http_2xx_reqs:
      title: "Status 2xx (OK)"
      xaxis: "Day"
      yaxis: "Successful requests (Status 2xx)"
    http_3xx_reqs:
      title: "HTTP 3xx (Redirect)"
      xaxis: "Day"
      yaxis: "Redirect requests (Status 3xx)"
    http_4xx_reqs:
      title: "HTTP 4xx (Client Error)"
      xaxis: "Day"
      yaxis: "Client Errors (Status 4xx)"
    http_5xx_reqs:
      title: "HTTP 5xx (Server Error)"
      xaxis: "Day"
      yaxis: "Server Errors (Status 5xx)"
    http_total_reqs:
      title: "Total"
      xaxis: "Day"
      yaxis: "Total requests"
    time_to_first_response:
      title: "Time to first response"
      xaxis: "Day"
      yaxis: "Average time (hours)"
      description: "Average time (in hours) of the first response to new topics."
    topics_with_no_response:
      title: "Topics with no response"
      xaxis: "Day"
      yaxis: "Total"
      description: "Number of new topics created that did not receive a response."
    mobile_visits:
      title: "User Visits (mobile)"
      xaxis: "Day"
      yaxis: "Number of visits"
      description: "Number of unique users who visited using a mobile device."
    web_crawlers:
      title: "Web Crawler User Agents"
      labels:
        user_agent: "User Agent"
        page_views: "Pageviews"
      description: "List of web crawler user agents, sorted by pageviews."
    suspicious_logins:
      title: "Suspicious Logins"
      labels:
        user: User
        client_ip: Client IP
        location: Location
        browser: Browser
        device: Device
        os: Operating System
        login_time: Login Time
      description: "Details of new logins that differ suspiciously from previous logins."
    staff_logins:
      title: "Admin Logins"
      labels:
        user: User
        location: Location
        login_at: Login at
      description: "List of admin login times with locations."
    top_uploads:
      title: "Top Uploads"
      labels:
        filename: Filename
        extension: Extension
        author: Author
        filesize: File size
      description: "List all uploads by extension, filesize and author."
    top_ignored_users:
      title: "Top Ignored / Muted Users"
      labels:
        ignored_user: Ignored User
        ignores_count: Ignores count
        mutes_count: Mutes count
      description: "Users who have been muted and/or ignored by many other users."

  dashboard:
    rails_env_warning: "Your server is running in %{env} mode."
    host_names_warning: "Your config/database.yml file is using the default localhost hostname. Update it to use your site's hostname."
    gc_warning: 'Your server is using default ruby garbage collection parameters, which will not give you the best performance. Read this topic on performance tuning: <a href="https://meta.discourse.org/t/tuning-ruby-and-rails-for-discourse/4126" target="_blank">Tuning Ruby and Rails for Discourse</a>.'
    sidekiq_warning: 'Sidekiq is not running. Many tasks, like sending emails, are executed asynchronously by sidekiq. Please ensure at least one sidekiq process is running. <a href="https://github.com/mperham/sidekiq" target="_blank">Learn about Sidekiq here</a>.'
    queue_size_warning: "The number of queued jobs is %{queue_size}, which is high. This could indicate a problem with the Sidekiq process(es), or you may need to add more Sidekiq workers."
    memory_warning: "Your server is running with less than 1 GB of total memory. At least 1 GB of memory is recommended."
    google_oauth2_config_warning: 'The server is configured to allow signup and log in with Google OAuth2 (enable_google_oauth2_logins), but the client id and client secret values are not set. Go to <a href="%{base_path}/admin/site_settings">the Site Settings</a> and update the settings. <a href="https://meta.discourse.org/t/configuring-google-login-for-discourse/15858" target="_blank">See this guide to learn more</a>.'
    facebook_config_warning: 'The server is configured to allow signup and log in with Facebook (enable_facebook_logins), but the app id and app secret values are not set. Go to <a href="%{base_path}/admin/site_settings">the Site Settings</a> and update the settings. <a href="https://meta.discourse.org/t/configuring-facebook-login-for-discourse/13394" target="_blank">See this guide to learn more</a>.'
    twitter_config_warning: 'The server is configured to allow signup and log in with Twitter (enable_twitter_logins), but the key and secret values are not set. Go to <a href="%{base_path}/admin/site_settings">the Site Settings</a> and update the settings. <a href="https://meta.discourse.org/t/configuring-twitter-login-for-discourse/13395" target="_blank">See this guide to learn more</a>.'
    github_config_warning: 'The server is configured to allow signup and log in with GitHub (enable_github_logins), but the client id and secret values are not set. Go to <a href="%{base_path}/admin/site_settings">the Site Settings</a> and update the settings. <a href="https://meta.discourse.org/t/configuring-github-login-for-discourse/13745" target="_blank">See this guide to learn more</a>.'
    s3_config_warning: 'The server is configured to upload files to S3, but at least one the following setting is not set: s3_access_key_id, s3_secret_access_key, s3_use_iam_profile, or s3_upload_bucket. Go to <a href="%{base_path}/admin/site_settings">the Site Settings</a> and update the settings. <a href="https://meta.discourse.org/t/how-to-set-up-image-uploads-to-s3/7229" target="_blank">See "How to set up image uploads to S3?" to learn more</a>.'
    s3_backup_config_warning: 'The server is configured to upload backups to S3, but at least one the following setting is not set: s3_access_key_id, s3_secret_access_key, s3_use_iam_profile, or s3_backup_bucket. Go to <a href="%{base_path}/admin/site_settings">the Site Settings</a> and update the settings. <a href="https://meta.discourse.org/t/how-to-set-up-image-uploads-to-s3/7229" target="_blank">See "How to set up image uploads to S3?" to learn more</a>.'
    image_magick_warning: 'The server is configured to create thumbnails of large images, but ImageMagick is not installed. Install ImageMagick using your favorite package manager or <a href="https://www.imagemagick.org/script/download.php" target="_blank">download the latest release</a>.'
    failing_emails_warning: 'There are %{num_failed_jobs} email jobs that failed. Check your app.yml and ensure that the mail server settings are correct. <a href="%{base_path}/sidekiq/retries" target="_blank">See the failed jobs in Sidekiq</a>.'
    subfolder_ends_in_slash: "Your subfolder setup is incorrect; the DISCOURSE_RELATIVE_URL_ROOT ends in a slash."
    email_polling_errored_recently:
      one: "Email polling has generated an error in the past 24 hours. Look at <a href='%{base_path}/logs' target='_blank'>the logs</a> for more details."
      other: "Email polling has generated %{count} errors in the past 24 hours. Look at <a href='%{base_path}/logs' target='_blank'>the logs</a> for more details."
    missing_mailgun_api_key: "The server is configured to send emails via Mailgun but you haven't provided an API key used to verify the webhook messages."
    bad_favicon_url: "The favicon is failing to load. Check your favicon setting in <a href='%{base_path}/admin/site_settings'>Site Settings</a>."
    deprecated_api_usage: "We detected an API request using a deprecated authentication method. Please update it to use <a href='https://meta.discourse.org/t/-/22706'>header based auth</a>. After updating this message may take 24 hours to disappear."
    update_mail_receiver: "We detected an outdated version of mail-receiver. Click <a href='https://meta.discourse.org/t/-/133491'>here</a> for update instructions. After updating this message may take 24 hours to disappear."
    poll_pop3_timeout: "Connection to the POP3 server is timing out. Incoming email could not be retrieved. Please check your <a href='%{base_path}/admin/site_settings/category/email'>POP3 settings</a> and service provider."
    poll_pop3_auth_error: "Connection to the POP3 server is failing with an authentication error. Please check your <a href='%{base_path}/admin/site_settings/category/email'>POP3 settings</a>."
    force_https_warning: "Your website is using SSL. But `<a href='%{base_path}/admin/site_settings/category/all_results?filter=force_https'>force_https</a>` is not yet enabled in your site settings."
    out_of_date_themes: "Updates are available for the following themes:"
    unreachable_themes: "We were unable to check for updates on the following themes:"
    watched_word_regexp_error: "The regular expression for %{action} watched words is invalid. Please check your <a href='%{base_path}/admin/logs/watched_words'>Watched Word settings</a>, or disable the 'watched words regular expressions' site setting."

  site_settings:
    censored_words: "Words that will be automatically replaced with &#9632;&#9632;&#9632;&#9632;"
    delete_old_hidden_posts: "Auto-delete any hidden posts that stay hidden for more than 30 days."
    default_locale: "The default language of this Discourse instance. You can replace the text of system generated categories and topics at <a href='%{base_path}/admin/customize/site_texts' target='_blank'>Customize / Text</a>."
    allow_user_locale: "Allow users to choose their own language interface preference"
    set_locale_from_accept_language_header: "set interface language for anonymous users from their web browser's language headers. (EXPERIMENTAL, does not work with anonymous cache)"
    support_mixed_text_direction: "Support mixed left-to-right and right-to-left text directions."
    min_post_length: "Minimum allowed post length in characters"
    min_first_post_length: "Minimum allowed first post (topic body) length in characters"
    min_personal_message_post_length: "Minimum allowed post length in characters for messages"
    max_post_length: "Maximum allowed post length in characters"
    topic_featured_link_enabled: "Enable posting a link with topics."
    show_topic_featured_link_in_digest: "Show the topic featured link in the digest email."
    min_topic_title_length: "Minimum allowed topic title length in characters"
    max_topic_title_length: "Maximum allowed topic title length in characters"
    min_personal_message_title_length: "Minimum allowed title length for a message in characters"
    max_emojis_in_title: "Maximum allowed emojis in topic title"
    min_search_term_length: "Minimum valid search term length in characters"
    search_tokenize_chinese_japanese_korean: "Force search to tokenize Chinese/Japanese/Korean even on non CJK sites"
    search_prefer_recent_posts: "If searching your large forum is slow, this option tries an index of more recent posts first"
    search_recent_posts_size: "How many recent posts to keep in the index"
    log_search_queries: "Log search queries performed by users"
    search_query_log_max_size: "Maximum amount of search queries to keep"
    search_query_log_max_retention_days: "Maximum amount of time to keep search queries, in days."
    search_ignore_accents: "Ignore accents when searching for text."
    category_search_priority_very_low_weight: "Weight applied to ranking for very low category search priority."
    category_search_priority_low_weight: "Weight applied to ranking for low category search priority."
    category_search_priority_high_weight: "Weight applied to ranking for high category search priority."
    category_search_priority_very_high_weight: "Weight applied to ranking for very high category search priority."
    allow_uncategorized_topics: "Allow topics to be created without a category. WARNING: If there are any uncategorized topics, you must recategorize them before turning this off."
    allow_duplicate_topic_titles: "Allow topics with identical, duplicate titles."
    unique_posts_mins: "How many minutes before a user can make a post with the same content again"
    educate_until_posts: "When the user starts typing their first (n) new posts, show the pop-up new user education panel in the composer."
    title: "The name of this site, as used in the title tag."
    site_description: "Describe this site in one sentence, as used in the meta description tag."
    short_site_description: "Short description, as used in the title tag on homepage."
    contact_email: "Email address of key contact responsible for this site. Used for critical notifications, as well as on the <a href='%{base_path}/about' target='_blank'>/about</a> contact form for urgent matters."
    contact_url: "Contact URL for this site. Used on the <a href='%{base_path}/about' target='_blank'>/about</a> contact form for urgent matters."
    crawl_images: "Retrieve images from remote URLs to insert the correct width and height dimensions."
    download_remote_images_to_local: "Convert remote images to local images by downloading them; this prevents broken images."
    download_remote_images_threshold: "Minimum disk space necessary to download remote images locally (in percent)"
    download_remote_images_max_days_old: "Don't download remote images for posts that are more than n days old."
    disabled_image_download_domains: "Remote images will never be downloaded from these domains. Pipe-delimited list."
    editing_grace_period: "For (n) seconds after posting, editing will not create a new version in the post history."
    editing_grace_period_max_diff: "Maximum number of character changes allowed in editing grace period, if more changed store another post revision (trust level 0 and 1)"
    editing_grace_period_max_diff_high_trust: "Maximum number of character changes allowed in editing grace period, if more changed store another post revision (trust level 2 and up)"
    staff_edit_locks_post: "Posts will be locked from editing if they are edited by staff members"
    post_edit_time_limit: "A tl0 or tl1 author can edit their post for (n) minutes after posting. Set to 0 for forever."
    tl2_post_edit_time_limit: "A tl2+ author can edit their post for (n) minutes after posting. Set to 0 for forever."
    edit_history_visible_to_public: "Allow everyone to see previous versions of an edited post. When disabled, only staff members can view."
    delete_removed_posts_after: "Posts removed by the author will be automatically deleted after (n) hours. If set to 0, posts will be deleted immediately."
    max_image_width: "Maximum thumbnail width of images in a post"
    max_image_height: "Maximum thumbnail height of images in a post"
    responsive_post_image_sizes: "Resize lightbox preview images to allow for high DPI screens of the following pixel ratios. Remove all values to disable responsive images."
    fixed_category_positions: "If checked, you will be able to arrange categories into a fixed order. If unchecked, categories are listed in order of activity."
    fixed_category_positions_on_create: "If checked, category ordering will be maintained on topic creation dialog (requires fixed_category_positions)."
    add_rel_nofollow_to_user_content: 'Add rel nofollow to all submitted user content, except for internal links (including parent domains). If you change this, you must rebake all posts with: "rake posts:rebake"'
    exclude_rel_nofollow_domains: "A list of domains where nofollow should not be added to links. example.com will automatically allow sub.example.com as well. As a minimum, you should add the domain of this site to help web crawlers find all content. If other parts of your website are at other domains, add those too."

    post_excerpt_maxlength: "Maximum length of a post excerpt / summary."
    show_pinned_excerpt_mobile: "Show excerpt on pinned topics in mobile view."
    show_pinned_excerpt_desktop: "Show excerpt on pinned topics in desktop view."
    post_onebox_maxlength: "Maximum length of a oneboxed Discourse post in characters."
    onebox_domains_blacklist: "A list of domains that will never be oneboxed."
    inline_onebox_domains_whitelist: "A list of domains that will be oneboxed in miniature form if linked without a title"
    enable_inline_onebox_on_all_domains: "Ignore inline_onebox_domain_whitelist site setting and allow inline onebox on all domains."
    force_custom_user_agent_hosts: "Hosts for which to use the custom onebox user agent on all requests. (Especially useful for hosts that limit access by user agent)."
    max_oneboxes_per_post: "Maximum number of oneboxes in a post."

    logo: "The logo image at the top left of your site. Use a wide rectangular image with a height of 120 and an aspect ratio greater than 3:1. If left blank, the site title text will be shown."
    logo_small: "The small logo image at the top left of your site, seen when scrolling down. Use a square 120 × 120 image. If left blank, a home glyph will be shown."
    digest_logo: "The alternate logo image used at the top of your site's email summary. Use a wide rectangle image. Don't use an SVG image. If left blank, the image from the `logo` setting will be used."
    mobile_logo: "The logo used on mobile version of your site. Use a wide rectangular image with a height of 120 and an aspect ratio greater than 3:1. If left blank, the image from the `logo` setting will be used."
    large_icon: "Image used as the base for other metadata icons. Should ideally be larger than 512 x 512. If left blank, logo_small will be used."
    manifest_icon: "Image used as logo/splash image on Android. Will be automatically resized to 512 × 512. If left blank, large_icon will be used."
    favicon: "A favicon for your site, see <a href='https://en.wikipedia.org/wiki/Favicon' target='_blank'>https://en.wikipedia.org/wiki/Favicon</a>. To work correctly over a CDN it must be a png. Will be resized to 32x32. If left blank, large_icon will be used."
    apple_touch_icon: "Icon used for Apple touch devices. Will be automatically resized to 180x180. If left blank, large_icon will be used."
    opengraph_image: "Default opengraph image, used when the page has no other suitable image. If left blank, large_icon will be used"
    twitter_summary_large_image: "Twitter card 'summary large image' (should be at least 280 in width, and at least 150 in height). If left blank, regular card metadata is generated using the opengraph_image."

    notification_email: "The from: email address used when sending all essential system emails. The domain specified here must have SPF, DKIM and reverse PTR records set correctly for email to arrive."
    email_custom_headers: "A pipe-delimited list of custom email headers"
    email_subject: "Customizable subject format for standard emails. See <a href='https://meta.discourse.org/t/customize-subject-format-for-standard-emails/20801' target='_blank'>https://meta.discourse.org/t/customize-subject-format-for-standard-emails/20801</a>"
    detailed_404: "Provides more details to users about why they can’t access a particular topic. Note: This is less secure because users will know if a URL links to a valid topic."
    enforce_second_factor: "Forces users to enable second factor authentication. Select 'all' to enforce it to all users. Select 'staff' to enforce it to staff users only."
    force_https: "Force your site to use HTTPS only. WARNING: do NOT enable this until you verify HTTPS is fully set up and working absolutely everywhere! Did you check your CDN, all social logins, and any external logos / dependencies to make sure they are all HTTPS compatible, too?"
    same_site_cookies: "Use same site cookies, they eliminate all vectors Cross Site Request Forgery on supported browsers (Lax or Strict). Warning: Strict will only work on sites that force login and use SSO."
    summary_score_threshold: "The minimum score required for a post to be included in 'Summarize This Topic'"
    summary_posts_required: "Minimum posts in a topic before 'Summarize This Topic' is enabled"
    summary_likes_required: "Minimum likes in a topic before 'Summarize This Topic' is enabled"
    summary_percent_filter: "When a user clicks 'Summarize This Topic', show the top % of posts"
    summary_max_results: "Maximum posts returned by 'Summarize This Topic'"

    enable_personal_messages: "Allow trust level 1 (configurable via min trust level to send messages) users to create messages and reply to messages. Note that staff can always send messages no matter what."
    enable_system_message_replies: "Allows users to reply to system messages, even if personal messages are disabled"
    enable_long_polling: "Message bus used for notification can use long polling"
    long_polling_base_url: "Base URL used for long polling (when a CDN is serving dynamic content, be sure to set this to origin pull) eg: http://origin.site.com"
    long_polling_interval: "Amount of time the server should wait before responding to clients when there is no data to send (logged on users only)"
    polling_interval: "When not long polling, how often should logged on clients poll in milliseconds"
    anon_polling_interval: "How often should anonymous clients poll in milliseconds"
    background_polling_interval: "How often should the clients poll in milliseconds (when the window is in the background)"

    hide_post_sensitivity: "The likelihood that a flagged post will be hidden"
    silence_new_user_sensitivity: "The likelihood that a new user will be silenced based on spam flags"
    auto_close_topic_sensitivity: "The likelihood that a flagged topic will be automatically closed"

    cooldown_minutes_after_hiding_posts: "Number of minutes a user must wait before they can edit a post hidden via community flagging"

    max_topics_in_first_day: "The maximum number of topics a user is allowed to create in the 24 hour period after creating their first post"
    max_replies_in_first_day: "The maximum number of replies a user is allowed to create in the 24 hour period after creating their first post"

    tl2_additional_likes_per_day_multiplier: "Increase limit of likes per day for tl2 (member) by multiplying with this number"
    tl3_additional_likes_per_day_multiplier: "Increase limit of likes per day for tl3 (regular) by multiplying with this number"
    tl4_additional_likes_per_day_multiplier: "Increase limit of likes per day for tl4 (leader) by multiplying with this number"
    num_users_to_silence_new_user: "If a new user's posts get num_spam_flags_to_silence_new_user spam flags from this many different users, hide all their posts and prevent future posting. 0 to disable."
    num_tl3_flags_to_silence_new_user: "If a new user's posts get this many flags from num_tl3_users_to_silence_new_user different trust level 3 users, hide all their posts and prevent future posting. 0 to disable."
    num_tl3_users_to_silence_new_user: "If a new user's posts get num_tl3_flags_to_silence_new_user flags from this many different trust level 3 users, hide all their posts and prevent future posting. 0 to disable."
    notify_mods_when_user_silenced: "If a user is automatically silenced, send a message to all moderators."
    flag_sockpuppets: "If a new user replies to a topic from the same IP address as the user who started the topic, flag both of their posts as potential spam."

    traditional_markdown_linebreaks: "Use traditional linebreaks in Markdown, which require two trailing spaces for a linebreak."
    enable_markdown_typographer: "Use typography rules to improve readability of text: replace straight quotes ' with curly quotes ’, (c) (tm) with symbols, -- with emdash –, etc"
    enable_markdown_linkify: "Automatically treat text that looks like a link as a link: www.example.com and https://example.com will be automatically linked"
    markdown_linkify_tlds: "List of top level domains that get automatically treated as links"
    markdown_typographer_quotation_marks: "List of double and single quotes replacement pairs"
    post_undo_action_window_mins: "Number of minutes users are allowed to undo recent actions on a post (like, flag, etc)."
    must_approve_users: "Staff must approve all new user accounts before they are allowed to access the site."
    approve_suspect_users: "Staff must approve all suspect accounts"
    pending_users_reminder_delay: "Notify moderators if new users have been waiting for approval for longer than this many hours. Set to -1 to disable notifications."
    maximum_session_age: "User will remain logged in for n hours since last visit"
    ga_universal_tracking_code: "Google Universal Analytics (analytics.js) tracking code ID, eg: UA-12345678-9; see <a href='https://google.com/analytics' target='_blank'>https://google.com/analytics</a>"
    ga_universal_domain_name: "Google Universal Analytics (analytics.js) domain name, eg: mysite.com; see <a href='https://google.com/analytics' target='_blank'>https://google.com/analytics</a>"
    ga_universal_auto_link_domains: "Enable Google Universal Analytics (analytics.js) cross-domain tracking. Outgoing links to these domains will have the client id added to them. See <a href='https://support.google.com/analytics/answer/1034342?hl=en' target='_blank'>Google's Cross-Domain Tracking guide.</a>"
    gtm_container_id: "Google Tag Manager container id. eg: GTM-ABCDEF. <br/>Note: Third-party scripts loaded by GTM may need to be whitelisted in 'content security policy script src'."
    enable_escaped_fragments: "Fall back to Google's Ajax-Crawling API if no webcrawler is detected. See <a href='https://developers.google.com/webmasters/ajax-crawling/docs/learn-more' target='_blank'>https://developers.google.com/webmasters/ajax-crawling/docs/learn-more</a>"
    moderators_create_categories: "Allow moderators to create new categories"
    cors_origins: "Allowed origins for cross-origin requests (CORS). Each origin must include http:// or https://. The DISCOURSE_ENABLE_CORS env variable must be set to true to enable CORS."
    use_admin_ip_whitelist: "Admins can only log in if they are at an IP address defined in the Screened IPs list (Admin > Logs > Screened Ips)."
    blacklist_ip_blocks: "A list of private IP blocks that should never be crawled by Discourse"
    whitelist_internal_hosts: "A list of internal hosts that discourse can safely crawl for oneboxing and other purposes"
    allowed_iframes: "A list of iframe src domain prefixes that discourse can safely allow in posts"
    whitelisted_crawler_user_agents: "User agents of web crawlers that should be allowed to access the site. WARNING! SETTING THIS WILL DISALLOW ALL CRAWLERS NOT LISTED HERE!"
    blacklisted_crawler_user_agents: "Unique case insensitive word in the user agent string identifying web crawlers that should not be allowed to access the site. Does not apply if whitelist is defined."
    slow_down_crawler_user_agents: "User agents of web crawlers that should be rate limited in robots.txt using the Crawl-delay directive"
    slow_down_crawler_rate: "If slow_down_crawler_user_agents is specified this rate will apply to all the crawlers (number of seconds delay between requests)"
    content_security_policy: "Enable Content-Security-Policy"
    content_security_policy_report_only: "Enable Content-Security-Policy-Report-Only"
    content_security_policy_collect_reports: "Enable CSP violation report collection at /csp_reports"
    content_security_policy_script_src: "Additional whitelisted script sources. The current host and CDN are included by default. See <a href='https://meta.discourse.org/t/mitigate-xss-attacks-with-content-security-policy/104243' target='_blank'>Mitigate XSS Attacks with Content Security Policy.</a>"
    invalidate_inactive_admin_email_after_days: "Admin accounts that have not visited the site in this number of days will need to re-validate their email address before logging in. Set to 0 to disable."
    top_menu: "Determine which items appear in the homepage navigation, and in what order. Example latest|new|unread|categories|top|read|posted|bookmarks"
    post_menu: "Determine which items appear on the post menu, and in what order. Example like|edit|flag|delete|share|bookmark|reply"
    post_menu_hidden_items: "The menu items to hide by default in the post menu unless an expansion ellipsis is clicked on."
    share_links: "Determine which items appear on the share dialog, and in what order."
    site_contact_username: "A valid staff username to send all automated messages from. If left blank the default System account will be used."
    site_contact_group_name: "A valid group name to be invited to all automated messages."
    send_welcome_message: "Send all new users a welcome message with a quick start guide."
    send_tl1_welcome_message: "Send new trust level 1 users a welcome message."
    suppress_reply_directly_below: "Don't show the expandable reply count on a post when there is only a single reply directly below this post."
    suppress_reply_directly_above: "Don't show the expandable in-reply-to on a post when there is only a single reply directly above this post."
    remove_full_quote: "Automatically remove full quotes on direct replies."
    suppress_reply_when_quoting: "Don't show the expandable in-reply-to on a post when post quotes reply."
    max_reply_history: "Maximum number of replies to expand when expanding in-reply-to"
    topics_per_period_in_top_summary: "Number of top topics shown in the default top topics summary."
    topics_per_period_in_top_page: "Number of top topics shown on the expanded 'Show More' top topics."
    redirect_users_to_top_page: "Automatically redirect new and long absent users to the top page."
    top_page_default_timeframe: "Default timeframe for the top view page."
    moderators_view_emails: "Allow moderators to view user emails"
    prioritize_username_in_ux: "Show username first on user page, user card and posts (when disabled name is shown first)"
    enable_rich_text_paste: "Enable automatic HTML to Markdown conversion when pasting text into the composer. (Experimental)"

    email_token_valid_hours: "Forgot password / activate account tokens are valid for (n) hours."

    enable_badges: "Enable the badge system"
    enable_whispers: "Allow staff private communication within topics."

    allow_index_in_robots_txt: "Specify in robots.txt that this site is allowed to be indexed by web search engines. In exceptional cases you can permanently <a href='%{base_path}/admin/customize/robots'>override robots.txt</a>."
    email_domains_blacklist: "A pipe-delimited list of email domains that users are not allowed to register accounts with. Example: mailinator.com|trashmail.net"
    email_domains_whitelist: "A pipe-delimited list of email domains that users MUST register accounts with. WARNING: Users with email domains other than those listed will not be allowed!"
    hide_email_address_taken: "Don't inform users that an account exists with a given email address during signup and from the forgot password form."
    log_out_strict: "When logging out, log out ALL sessions for the user on all devices"
    version_checks: "Ping the Discourse Hub for version updates and show new version messages on the <a href='%{base_path}/admin' target='_blank'>/admin</a> dashboard"
    new_version_emails: "Send an email to the contact_email address when a new version of Discourse is available."

    invite_expiry_days: "How long user invitation keys are valid, in days"

    invite_only: "All new users must be explicitly invited by trusted users or staff. Public registration is disabled."

    login_required: "Require authentication to read content on this site, disallow anonymous access."

    min_username_length: "Minimum username length in characters. WARNING: if any existing users or groups have names shorter than this, your site will break!"
    max_username_length: "Maximum username length in characters. WARNING: if any existing users or groups have names longer than this, your site will break!"
    unicode_usernames: "Allow usernames and group names to contain Unicode letters and numbers."
    unicode_username_character_whitelist: "Regular expression to allow only some Unicode characters within usernames. ASCII letters and numbers will always be allowed and don't need to be included in the whitelist."

    reserved_usernames: "Usernames for which signup is not allowed. Wildcard symbol * can be used to match any character zero or more times."

    min_password_length: "Minimum password length."
    min_admin_password_length: "Minimum password length for Admin."
    password_unique_characters: "Minimum number of unique characters that a password must have."
    block_common_passwords: "Don't allow passwords that are in the 10,000 most common passwords."

    enable_sso: "Enable single sign on via an external site (WARNING: USERS' EMAIL ADDRESSES *MUST* BE VALIDATED BY THE EXTERNAL SITE!)"
    verbose_sso_logging: "Log verbose SSO related diagnostics to <a href='%{base_path}/logs' target='_blank'>/logs</a>"
    enable_sso_provider: "Implement Discourse SSO provider protocol at the /session/sso_provider endpoint, requires sso_provider_secrets to be set"
    sso_url: "URL of single sign on endpoint (must include http:// or https://)"
    sso_secret: "Secret string used to cryptographically authenticate SSO information, be sure it is 10 characters or longer"
    sso_provider_secrets: "A list of domain-secret pairs that are using Discourse as an SSO provider. Make sure SSO secret is 10 characters or longer. Wildcard symbol * can be used to match any domain or only a part of it (e.g. *.example.com)."
    sso_overrides_bio: "Overrides user bio in user profile and prevents user from changing it"
    sso_overrides_groups: "Synchronize all manual group membership with groups specified in the groups sso attribute (WARNING: if you do not specify groups all manual group membership will be cleared for user)"
    sso_overrides_email: "Overrides local email with external site email from SSO payload on every login, and prevent local changes. (WARNING: discrepancies can occur due to normalization of local emails)"
    sso_overrides_username: "Overrides local username with external site username from SSO payload on every login, and prevent local changes. (WARNING: discrepancies can occur due to differences in username length/requirements)"
    sso_overrides_name: "Overrides local full name with external site full name from SSO payload on every login, and prevent local changes."
    sso_overrides_avatar: "Overrides user avatar with external site avatar from SSO payload. If enabled, users will not be allowed to upload avatars on Discourse."
    sso_overrides_profile_background: "Overrides user profile background with external site avatar from SSO payload."
    sso_overrides_card_background: "Overrides user card background with external site avatar from SSO payload."
    sso_not_approved_url: "Redirect unapproved SSO accounts to this URL"
    sso_allows_all_return_paths: "Do not restrict the domain for return_paths provided by SSO (by default return path must be on current site)"

    enable_local_logins: "Enable local username and password login based accounts. This must be enabled for invites to work. WARNING: if disabled, you may be unable to log in if you have not previously configured at least one alternate login method."
    enable_local_logins_via_email: "Allow users to request a one-click login link to be sent to them via email."
    allow_new_registrations: "Allow new user registrations. Uncheck this to prevent anyone from creating a new account."
    enable_signup_cta: "Show a notice to returning anonymous users prompting them to sign up for an account."

    enable_google_oauth2_logins: "Enable Google Oauth2 authentication. This is the method of authentication that Google currently supports. Requires key and secret. See <a href='https://meta.discourse.org/t/15858' target='_blank'>Configuring Google login for Discourse</a>."
    google_oauth2_client_id: "Client ID of your Google application."
    google_oauth2_client_secret: "Client secret of your Google application."
    google_oauth2_prompt: "An optional space-delimited list of string values that specifies whether the authorization server prompts the user for reauthentication and consent. See <a href='https://developers.google.com/identity/protocols/OpenIDConnect#prompt' target='_blank'>https://developers.google.com/identity/protocols/OpenIDConnect#prompt</a> for the possible values."
    google_oauth2_hd: "An optional Google Apps Hosted domain that the sign-in will be limited to. See <a href='https://developers.google.com/identity/protocols/OpenIDConnect#hd-param' target='_blank'>https://developers.google.com/identity/protocols/OpenIDConnect#hd-param</a> for more details."

    enable_twitter_logins: "Enable Twitter authentication, requires twitter_consumer_key and twitter_consumer_secret. See <a href='https://meta.discourse.org/t/13395' target='_blank'>Configuring Twitter login (and rich embeds) for Discourse</a>."
    twitter_consumer_key: "Consumer key for Twitter authentication, registered at <a href='https://developer.twitter.com/apps' target='_blank'>https://developer.twitter.com/apps</a>"
    twitter_consumer_secret: "Consumer secret for Twitter authentication, registered at <a href='https://developer.twitter.com/apps' target='_blank'>https://developer.twitter.com/apps</a>"

    enable_instagram_logins: "Enable Instagram authentication, requires instagram_consumer_key and instagram_consumer_secret"
    instagram_consumer_key: "Consumer key for Instagram authentication"
    instagram_consumer_secret: "Consumer secret Instagram authentication"

    enable_facebook_logins: "Enable Facebook authentication, requires facebook_app_id and facebook_app_secret. See <a href='https://meta.discourse.org/t/13394' target='_blank'>Configuring Facebook login for Discourse</a>."
    facebook_app_id: "App id for Facebook authentication, registered at <a href='https://developers.facebook.com/apps/' target='_blank'>https://developers.facebook.com/apps</a>"
    facebook_app_secret: "App secret for Facebook authentication, registered at <a href='https://developers.facebook.com/apps/' target='_blank'>https://developers.facebook.com/apps</a>"

    enable_github_logins: "Enable Github authentication, requires github_client_id and github_client_secret. See <a href='https://meta.discourse.org/t/13745' target='_blank'>Configuring GitHub login for Discourse</a>."
    github_client_id: "Client id for Github authentication, registered at <a href='https://github.com/settings/developers/' target='_blank'>https://github.com/settings/developers</a>"
    github_client_secret: "Client secret for Github authentication, registered at <a href='https://github.com/settings/developers/' target='_blank'>https://github.com/settings/developers</a>"

    enable_discord_logins: "Allow users to authenticate using Discord?"
    discord_client_id: 'Discord Client ID (need one? visit <a href="https://discordapp.com/developers/applications/me">the Discord developer portal</a>)'
    discord_secret: "Discord Secret Key"
    discord_trusted_guilds: 'Only allow members of these Discord guilds to login via Discord. Use the numeric ID for the guild. For more information, check the instructions <a href="https://meta.discourse.org/t/configuring-discord-login-for-discourse/127129">here</a>. Leave blank to allow any guild.'

    readonly_mode_during_backup: "Enable read only mode while taking a backup"
    enable_backups: "Allow administrators to create backups of the forum"
    allow_restore: "Allow restore, which can replace ALL site data! Leave false unless you plan to restore a backup"
    maximum_backups: "The maximum amount of backups to keep on disk. Older backups are automatically deleted"
    automatic_backups_enabled: "Run automatic backups as defined in backup frequency"
    backup_frequency: "The number of days between backups."
    s3_backup_bucket: "The remote bucket to hold backups. WARNING: Make sure it is a private bucket."
    s3_endpoint: "The endpoint can be modified to backup to an S3 compatible service like DigitalOcean Spaces or Minio. WARNING: Leave blank if using AWS S3."
    s3_configure_tombstone_policy: "Enable automatic deletion policy for tombstone uploads. IMPORTANT: If disabled, no space will be reclaimed after uploads are deleted."
    s3_disable_cleanup: "Disable the removal of backups from S3 when removed locally."
    enable_s3_inventory: "Generate reports and verify uploads using Amazon S3 inventory. IMPORTANT: requires valid S3 credentials (both access key id & secret access key)."
    backup_time_of_day: "Time of day UTC when the backup should occur."
    backup_with_uploads: "Include uploads in scheduled backups. Disabling this will only backup the database."
    backup_location: "Location where backups are stored. IMPORTANT: S3 requires valid S3 credentials entered in Files settings."
    backup_gzip_compression_level_for_uploads: "Gzip compression level used for compressing uploads."
    include_thumbnails_in_backups: "Include generated thumbnails in backups. Disabling this will make backups smaller, but requires a rebake of all posts after a restore."

    active_user_rate_limit_secs: "How frequently we update the 'last_seen_at' field, in seconds"
    verbose_localization: "Show extended localization tips in the UI"
    previous_visit_timeout_hours: "How long a visit lasts before we consider it the 'previous' visit, in hours"

    top_topics_formula_log_views_multiplier: "value of log views multiplier (n) in top topics formula: `log(views_count) * (n) + op_likes_count * 0.5 + LEAST(likes_count / posts_count, 3) + 10 + log(posts_count)`"
    top_topics_formula_first_post_likes_multiplier: "value of first post likes multiplier (n) in top topics formula: `log(views_count) * 2 + op_likes_count * (n) + LEAST(likes_count / posts_count, 3) + 10 + log(posts_count)`"
    top_topics_formula_least_likes_per_post_multiplier: "value of least likes per post multiplier (n) in top topics formula: `log(views_count) * 2 + op_likes_count * 0.5 + LEAST(likes_count / posts_count, (n)) + 10 + log(posts_count)`"

    rebake_old_posts_count: "Number of old posts to be rebaked every 15 minutes."
    enable_safe_mode: "Allow users to enter safe mode to debug plugins."

    rate_limit_create_topic: "After creating a topic, users must wait (n) seconds before creating another topic."
    rate_limit_create_post: "After posting, users must wait (n) seconds before creating another post."
    rate_limit_new_user_create_topic: "After creating a topic, new users must wait (n) seconds before creating another topic."
    rate_limit_new_user_create_post: "After posting, new users must wait (n) seconds before creating another post."

    max_likes_per_day: "Maximum number of likes per user per day."
    max_flags_per_day: "Maximum number of flags per user per day."
    max_bookmarks_per_day: "Maximum number of bookmarks per user per day."
    max_edits_per_day: "Maximum number of edits per user per day."
    max_topics_per_day: "Maximum number of topics a user can create per day."
    max_personal_messages_per_day: "Maximum number of messages users can create per day."
    max_invites_per_day: "Maximum number of invites a user can send per day."
    max_topic_invitations_per_day: "Maximum number of topic invitations a user can send per day."

    max_logins_per_ip_per_hour: "Maximum number of logins allowed per IP address per hour"
    max_logins_per_ip_per_minute: "Maximum number of logins allowed per IP address per minute"

    max_post_deletions_per_minute: "Maximum number of posts a user can delete per minute."
    max_post_deletions_per_day: "Maximum number of posts a user can delete per day."

    alert_admins_if_errors_per_minute: "Number of errors per minute in order to trigger an admin alert. A value of 0 disables this feature. NOTE: requires restart."
    alert_admins_if_errors_per_hour: "Number of errors per hour in order to trigger an admin alert. A value of 0 disables this feature. NOTE: requires restart."

    categories_topics: "Number of topics to show in /categories page. If set to 0, it will automatically try to find a value to keep the two columns symmetrical (categories and topics)."
    suggested_topics: "Number of suggested topics shown at the bottom of a topic."
    limit_suggested_to_category: "Only show topics from the current category in suggested topics."
    suggested_topics_max_days_old: "Suggested topics should not be more than n days old."
    suggested_topics_unread_max_days_old: "Suggested unread topics should not be more than n days old."

    clean_up_uploads: "Remove orphan unreferenced uploads to prevent illegal hosting. WARNING: you may want to back up of your /uploads directory before enabling this setting."
    clean_orphan_uploads_grace_period_hours: "Grace period (in hours) before an orphan upload is removed."
    purge_deleted_uploads_grace_period_days: "Grace period (in days) before a deleted upload is erased."
    purge_unactivated_users_grace_period_days: "Grace period (in days) before a user who has not activated their account is deleted. Set to 0 to never purge unactivated users."
    enable_s3_uploads: "Place uploads on Amazon S3 storage. IMPORTANT: requires valid S3 credentials (both access key id & secret access key)."
    s3_use_iam_profile: 'Use an <a href="https://docs.aws.amazon.com/IAM/latest/UserGuide/id_roles_use_switch-role-ec2_instance-profiles.html">AWS EC2 instance profile</a> to grant access to the S3 bucket. NOTE: enabling this requires Discourse to be running in an appropriately-configured EC2 instance, and overrides the "s3 access key id" and "s3 secret access key" settings.'
    s3_upload_bucket: "The Amazon S3 bucket name that files will be uploaded into. WARNING: must be lowercase, no periods, no underscores."
    s3_access_key_id: "The Amazon S3 access key id that will be used to upload images, attachments, and backups."
    s3_secret_access_key: "The Amazon S3 secret access key that will be used to upload images, attachments, and backups."
    s3_region: "The Amazon S3 region name that will be used to upload images and backups."
    s3_cdn_url: "The CDN URL to use for all s3 assets (for example: https://cdn.somewhere.com). WARNING: after changing this setting you must rebake all old posts."

    avatar_sizes: "List of automatically generated avatar sizes."

    external_system_avatars_enabled: "Use external system avatars service."
    external_system_avatars_url: "URL of the external system avatars service. Allowed substitutions are {username} {first_letter} {color} {size}"
    restrict_letter_avatar_colors: "A list of 6-digit hexadecimal color values to be used for letter avatar background."

    selectable_avatars_enabled: "Force users to choose an avatar from the list."
    selectable_avatars: "List of avatars users can choose from."

    allow_all_attachments_for_group_messages: "Allow all email attachments for group messages."

    png_to_jpg_quality: "Quality of the converted JPG file (1 is lowest quality, 99 is best quality, 100 to disable)."

    allow_staff_to_upload_any_file_in_pm: "Allow staff members to upload any files in PM."

    strip_image_metadata: "Strip image metadata."

    min_ratio_to_crop: "Ratio used to crop tall images. Enter the result of width / height."

    simultaneous_uploads: "Maximum number of files that can be dragged & dropped in the composer"

    enable_flash_video_onebox: "Enable embedding of swf and flv (Adobe Flash) links in oneboxes. WARNING: may introduce security risks."

    default_invitee_trust_level: "Default trust level (0-4) for invited users."
    default_trust_level: "Default trust level (0-4) for all new users. WARNING! Changing this will put you at serious risk for spam."

    tl1_requires_topics_entered: "How many topics a new user must enter before promotion to trust level 1."
    tl1_requires_read_posts: "How many posts a new user must read before promotion to trust level 1."
    tl1_requires_time_spent_mins: "How many minutes a new user must read posts before promotion to trust level 1."

    tl2_requires_topics_entered: "How many topics a user must enter before promotion to trust level 2."
    tl2_requires_read_posts: "How many posts a user must read before promotion to trust level 2."
    tl2_requires_time_spent_mins: "How many minutes a user must read posts before promotion to trust level 2."
    tl2_requires_days_visited: "How many days a user must visit the site before promotion to trust level 2."
    tl2_requires_likes_received: "How many likes a user must receive before promotion to trust level 2."
    tl2_requires_likes_given: "How many likes a user must cast before promotion to trust level 2."
    tl2_requires_topic_reply_count: "How many topics user must reply to before promotion to trust level 2."

    tl3_time_period: "Trust Level 3 requirements time period (in days)"
    tl3_requires_days_visited: "Minimum number of days that a user needs to have visited the site in the last (tl3 time period) days to qualify for promotion to trust level 3. Set higher than tl3 time period to disable promotions to tl3. (0 or higher)"
    tl3_requires_topics_replied_to: "Minimum number of topics a user needs to have replied to in the last (tl3 time period) days to qualify for promotion to trust level 3. (0 or higher)"
    tl3_requires_topics_viewed: "The percentage of topics created in the last (tl3 time period) days that a user needs to have viewed to qualify for promotion to trust level 3. (0 to 100)"
    tl3_requires_topics_viewed_cap: "The maximum required number of topics viewed in the last (tl3 time period) days."
    tl3_requires_posts_read: "The percentage of posts created in the last (tl3 time period) days that a user needs to have viewed to qualify for promotion to trust level 3. (0 to 100)"
    tl3_requires_posts_read_cap: "The maximum required number of posts read in the last (tl3 time period) days."
    tl3_requires_topics_viewed_all_time: "The minimum total number of topics a user must have viewed to qualify for trust level 3."
    tl3_requires_posts_read_all_time: "The minimum total number of posts a user must have read to qualify for trust level 3."
    tl3_requires_max_flagged: "User must not have had more than x posts flagged by x different users in the last (tl3 time period) days to qualify for promotion to trust level 3, where x is this setting's value. (0 or higher)"
    tl3_promotion_min_duration: "The minimum number of days that a promotion to trust level 3 lasts before a user can be demoted back to trust level 2."
    tl3_requires_likes_given: "The minimum number of likes that must be given in the last (tl3 time period) days to qualify for promotion to trust level 3."
    tl3_requires_likes_received: "The minimum number of likes that must be received in the last (tl3 time period) days to qualify for promotion to trust level 3."
    tl3_links_no_follow: "Do not remove rel=nofollow from links posted by trust level 3 users."
    trusted_users_can_edit_others: "Allow users with high trust levels to edit content from other users"

    min_trust_to_create_topic: "The minimum trust level required to create a new topic."
    allow_flagging_staff: "If enabled, users can flag posts from staff accounts."

    min_trust_to_edit_wiki_post: "The minimum trust level required to edit post marked as wiki."

    min_trust_to_edit_post: "The minimum trust level required to edit posts."

    min_trust_to_allow_self_wiki: "The minimum trust level required to make user's own post wiki."

    min_trust_to_send_messages: "The minimum trust level required to create new personal messages."
    min_trust_to_flag_posts: "The minimum trust level required to flag posts"
    min_trust_to_post_links: "The minimum trust level required to include links in posts"
    min_trust_to_post_images: "The minimum trust level required to include images in a post"

    whitelisted_link_domains: "Domains that users may link to even if they don't have the appropriate trust level to post links"

    newuser_max_links: "How many links a new user can add to a post."
    newuser_max_images: "How many images a new user can add to a post."
    newuser_max_attachments: "How many attachments a new user can add to a post."
    newuser_max_mentions_per_post: "Maximum number of @name notifications a new user can use in a post."
    newuser_max_replies_per_topic: "Maximum number of replies a new user can make in a single topic until someone replies to them."
    max_mentions_per_post: "Maximum number of @name notifications anyone can use in a post."
    max_users_notified_per_group_mention: "Maximum number of users that may receive a notification if a group is mentioned (if threshold is met no notifications will be raised)"
    enable_mentions: "Allow users to mention other users."

    create_thumbnails: "Create thumbnails and lightbox images that are too large to fit in a post."

    email_time_window_mins: "Wait (n) minutes before sending any notification emails, to give users a chance to edit and finalize their posts."
    personal_email_time_window_seconds: "Wait (n) seconds before sending any personal message notification emails, to give users a chance to edit and finalize their messages."
    email_posts_context: "How many prior replies to include as context in notification emails."
    flush_timings_secs: "How frequently we flush timing data to the server, in seconds."
    title_max_word_length: "The maximum allowed word length, in characters, in a topic title."
    title_min_entropy: "The minimum entropy (unique characters, non-english count for more) required for a topic title."
    body_min_entropy: "The minimum entropy (unique characters, non-english count for more) required for a post body."
    allow_uppercase_posts: "Allow all caps in a topic title or a post body."
    max_consecutive_replies: "Number of posts a user has to make in a row in a topic before being prevented from adding another reply."

    title_fancy_entities: "Convert common ASCII characters to fancy HTML entities in topic titles, ala SmartyPants <a href='https://daringfireball.net/projects/smartypants/' target='_blank'>https://daringfireball.net/projects/smartypants/</a>"

    min_title_similar_length: "The minimum length of a title before it will be checked for similar topics."

    desktop_category_page_style: "Visual style for the /categories page."
    category_colors: "A list of hexadecimal color values allowed for categories."
    category_style: "Visual style for category badges."

    max_image_size_kb: "The maximum image upload size in kB. This must be configured in nginx (client_max_body_size) / apache or proxy as well. Images larger than this and smaller than client_max_body_size will be resized to fit on upload."
    max_attachment_size_kb: "The maximum attachment files upload size in kB. This must be configured in nginx (client_max_body_size) / apache or proxy as well."
    authorized_extensions: "A list of file extensions allowed for upload (use '*' to enable all file types)"
    authorized_extensions_for_staff: "A list of file extensions allowed for upload for staff users in addition to the list defined in the `authorized_extensions` site setting. (use '*' to enable all file types)"
    theme_authorized_extensions: "A list of file extensions allowed for theme uploads (use '*' to enable all file types)"
    max_similar_results: "How many similar topics to show above the editor when composing a new topic. Comparison is based on title and body."

    max_image_megapixels: "Maximum number of megapixels allowed for an image. Images with a higher number of megapixels will be rejected."

    title_prettify: "Prevent common title typos and errors, including all caps, lowercase first character, multiple ! and ?, extra . at end, etc."
    title_remove_extraneous_space: "Remove leading whitespaces in front of the end punctuation."

    automatic_topic_heat_values: 'Automatically update the "topic views heat" and "topic post like heat" settings based on site activity.'

    topic_views_heat_low: "After this many views, the views field is slightly highlighted."
    topic_views_heat_medium: "After this many views, the views field is moderately highlighted."
    topic_views_heat_high: "After this many views, the views field is strongly highlighted."

    cold_age_days_low: "After this many days of conversation, the last activity date is slightly dimmed."
    cold_age_days_medium: "After this many days of conversation, the last activity date is moderately dimmed."
    cold_age_days_high: "After this many days of conversation, the last activity date is strongly dimmed."

    history_hours_low: "A post edited within this many hours has the edit indicator slightly highlighted"
    history_hours_medium: "A post edited within this many hours has the edit indicator moderately highlighted."
    history_hours_high: "A post edited within this many hours has the edit indicator strongly highlighted."

    topic_post_like_heat_low: "After the likes:post ratio exceeds this ratio, the post count field is slightly highlighted."
    topic_post_like_heat_medium: "After the likes:post ratio exceeds this ratio, the post count field is moderately highlighted."
    topic_post_like_heat_high: "After the likes:post ratio exceeds this ratio, the post count field is strongly highlighted."

    faq_url: "If you have a FAQ hosted elsewhere that you want to use, provide the full URL here."
    tos_url: "If you have a Terms of Service document hosted elsewhere that you want to use, provide the full URL here."
    privacy_policy_url: "If you have a Privacy Policy document hosted elsewhere that you want to use, provide the full URL here."
    log_anonymizer_details: "Whether to keep a user's details in the log after being anonymized. When complying to GDPR you'll need to turn this off."

    newuser_spam_host_threshold: "How many times a new user can post a link to the same host within their `newuser_spam_host_threshold` posts before being considered spam."

    white_listed_spam_host_domains: "A list of domains excluded from spam host testing. New users will never be restricted from creating posts with links to these domains."
    staff_like_weight: "How much extra weighting factor to give staff likes."
    topic_view_duration_hours: "Count a new topic view once per IP/User every N hours"
    user_profile_view_duration_hours: "Count a new user profile view once per IP/User every N hours"

    levenshtein_distance_spammer_emails: "When matching spammer emails, number of characters difference that will still allow a fuzzy match."
    max_new_accounts_per_registration_ip: "If there are already (n) trust level 0 accounts from this IP (and none is a staff member or at TL2 or higher), stop accepting new signups from that IP."
    min_ban_entries_for_roll_up: "When clicking the Roll up button, will create a new subnet ban entry if there are at least (N) entries."

    max_age_unmatched_emails: "Delete unmatched screened email entries after (N) days."
    max_age_unmatched_ips: "Delete unmatched screened IP entries after (N) days."

    num_flaggers_to_close_topic: "Minimum number of unique flaggers that is required to automatically pause a topic for intervention"
    num_hours_to_close_topic: "Number of hours to pause a topic for intervention."

    auto_respond_to_flag_actions: "Enable automatic reply when disposing a flag."
    min_first_post_typing_time: "Minimum amount of time in milliseconds a user must type during first post, if threshold is not met post will automatically enter the needs approval queue. Set to 0 to disable (not recommended)"
    auto_silence_fast_typers_on_first_post: "Automatically silence users that do not meet min_first_post_typing_time"
    auto_silence_fast_typers_max_trust_level: "Maximum trust level to auto silence fast typers"
    auto_silence_first_post_regex: "Case insensitive regex that if passed will cause first post by user to be silenced and sent to approval queue. Example: raging|a[bc]a , will cause all posts containing raging or aba or aca to be silenced on first. Only applies to first post."
    reviewable_claiming: "Does reviewable content need to be claimed before it can be acted upon?"
    reviewable_default_topics: "Show reviewable content grouped by topic by default"
    reviewable_default_visibility: "Don't show reviewable items unless they meet this priority"
    high_trust_flaggers_auto_hide_posts: "New user posts are automatically hidden after being flagged as spam by a TL3+ user"
    cooldown_hours_until_reflag: "How much time users will have to wait until they are able to reflag a post"

    reply_by_email_enabled: "Enable replying to topics via email."
    reply_by_email_address: "Template for reply by email incoming email address, for example: %%{reply_key}@reply.example.com or replies+%%{reply_key}@example.com"
    alternative_reply_by_email_addresses: "List of alternative templates for reply by email incoming email addresses. Example: %%{reply_key}@reply.example.com|replies+%%{reply_key}@example.com"
    incoming_email_prefer_html: "Use HTML instead of text for incoming email."
    strip_incoming_email_lines: "Remove leading and trailing whitespaces from each line of incoming emails."

    disable_emails: "Prevent Discourse from sending any kind of emails. Select 'yes' to disable emails for all users. Select 'non-staff' to disable emails for non-staff users only."

    strip_images_from_short_emails: "Strip images from emails having size less than 2800 Bytes"
    short_email_length: "Short email length in Bytes"
    display_name_on_email_from: "Display full names on email from fields"

    unsubscribe_via_email: "Allow users to unsubscribe from emails by sending an email with 'unsubscribe' in the subject or body"
    unsubscribe_via_email_footer: "Attach an unsubscribe via email mailto: link to the footer of sent emails"

    delete_email_logs_after_days: "Delete email logs after (N) days. 0 to keep indefinitely"
    disallow_reply_by_email_after_days: "Disallow reply by email after (N) days. 0 to keep indefinitely"
    max_emails_per_day_per_user: "Maximum number of emails to send users per day. 0 to disable the limit"
    enable_staged_users: "Automatically create staged users when processing incoming emails."
    maximum_staged_users_per_email: "Maximum number of staged users created when processing an incoming email."
    auto_generated_whitelist: "List of email addresses that won't be checked for auto-generated content. Example: foo@bar.com|discourse@bar.com"
    block_auto_generated_emails: "Block incoming emails identified as being auto generated."
    ignore_by_title: "Ignore incoming emails based on their title."
    mailgun_api_key: "Mailgun Secret API key used to verify webhook messages."

    soft_bounce_score: "Bounce score added to the user when a temporary bounce happens."
    hard_bounce_score: "Bounce score added to the user when a permanent bounce happens."
    bounce_score_threshold: "Max bounce score before we will stop emailing a user."
    reset_bounce_score_after_days: "Automatically reset bounce score after X days."

    attachment_content_type_blacklist: "List of keywords used to blacklist attachments based on the content type."
    attachment_filename_blacklist: "List of keywords used to blacklist attachments based on the filename."

    forwarded_emails_behaviour: "How to treat a forwarded email to Discourse"
    always_show_trimmed_content: "Always show trimmed part of incoming emails. WARNING: might reveal email addresses."
    private_email: "Don't include content from posts or topics in email title or email body. NOTE: also disables digest emails."
    email_total_attachment_size_limit_kb: "Max total size of files attached to outgoing emails. Set to 0 to disable sending of attachments."
    post_excerpts_in_emails: "In notification emails, always send excerpts instead of full posts"
    raw_email_max_length: "How many characters should be stored for incoming email."
    raw_rejected_email_max_length: "How many characters should be stored for rejected incoming email."
    delete_rejected_email_after_days: "Delete rejected emails older than (n) days."

    manual_polling_enabled: "Push emails using the API for email replies."
    pop3_polling_enabled: "Poll via POP3 for email replies."
    pop3_polling_ssl: "Use SSL while connecting to the POP3 server. (Recommended)"
    pop3_polling_openssl_verify: "Verify TLS server certificate (Default: enabled)"
    pop3_polling_period_mins: "The period in minutes between checking the POP3 account for email. NOTE: requires restart."
    pop3_polling_port: "The port to poll a POP3 account on."
    pop3_polling_host: "The host to poll for email via POP3."
    pop3_polling_username: "The username for the POP3 account to poll for email."
    pop3_polling_password: "The password for the POP3 account to poll for email."
    pop3_polling_delete_from_server: "Delete emails from server. NOTE: If you disable this you should manually clean your mail inbox"
    log_mail_processing_failures: "Log all email processing failures to <a href='%{base_path}/logs' target='_blank'>/logs</a>"
    email_in: 'Allow users to post new topics via email (requires manual or pop3 polling). Configure the addresses in the "Settings" tab of each category.'
    email_in_min_trust: "The minimum trust level a user needs to have to be allowed to post new topics via email."
    email_in_authserv_id: "The identifier of the service doing authentication checks on incoming emails. See <a href='https://meta.discourse.org/t/134358'>https://meta.discourse.org/t/134358</a> for instructions on how to configure this."
    email_in_spam_header: "The email header to detect spam."
    email_prefix: "The [label] used in the subject of emails. It will default to 'title' if not set."
    email_site_title: "The title of the site used as the sender of emails from the site. Default to 'title' if not set. If your 'title' contains characters that are not allowed in email sender strings, use this setting."

    find_related_post_with_key: "Only use the 'reply key' to find the replied-to post. WARNING: disabling this allows user impersonation based on email address."

    minimum_topics_similar: "How many topics need to exist before similar topics are presented when composing new topics."

    relative_date_duration: "Number of days after posting where post dates will be shown as relative (7d) instead of absolute (20 Feb)."
    delete_user_max_post_age: "Don't allow deleting users whose first post is older than (x) days."
    delete_all_posts_max: "The maximum number of posts that can be deleted at once with the Delete All Posts button. If a user has more than this many posts, the posts cannot all be deleted at once and the user can't be deleted."
    username_change_period: "The maximum number of days after registration that accounts can change their username (0 to disallow username change)."
    email_editable: "Allow users to change their e-mail address after registration."
    logout_redirect: "Location to redirect browser to after logout (eg: https://example.com/logout)"

    allow_uploaded_avatars: "Allow users to upload custom profile pictures."
    allow_animated_avatars: "Allow users to use animated gif profile pictures. WARNING: run the avatars:refresh rake task after changing this setting."
    allow_animated_thumbnails: "Generates animated thumbnails of animated gifs."
    default_avatars: "URLs to avatars that will be used by default for new users until they change them."
    automatically_download_gravatars: "Download Gravatars for users upon account creation or email change."
    digest_topics: "The maximum number of popular topics to display in the email summary."
    digest_posts: "The maximum number of popular posts to display in the email summary."
    digest_other_topics: "The maximum number of topics to show in the 'New in topics and categories you follow' section of the email summary."
    digest_min_excerpt_length: "Minimum post excerpt in the email summary, in characters."
    suppress_digest_email_after_days: "Suppress summary emails for users not seen on the site for more than (n) days."
    digest_suppress_categories: "Suppress these categories from summary emails."
    disable_digest_emails: "Disable summary emails for all users."
    apply_custom_styles_to_digest: "Custom email template and css are applied to summary emails."
    email_accent_bg_color: "The accent color to be used as the background of some elements in HTML emails. Enter a color name ('red') or hex value ('#FF0000')."
    email_accent_fg_color: "The color of text rendered on the email bg color in HTML emails. Enter a color name ('white') or hex value ('#FFFFFF')."
    email_link_color: "The color of links in HTML emails. Enter a color name ('blue') or hex value ('#0000FF')."

    detect_custom_avatars: "Whether or not to check that users have uploaded custom profile pictures."
    max_daily_gravatar_crawls: "Maximum number of times Discourse will check Gravatar for custom avatars in a day"
    public_user_custom_fields: "A list of user custom fields that can be retrieved with the API."
    staff_user_custom_fields: "A list of user custom fields that can be retrieved for staff members with the API."
    enable_user_directory: "Provide a directory of users for browsing"
    enable_group_directory: "Provide a directory of groups for browsing"
    enable_category_group_review: "Allow groups to review content in specific categories"
    group_in_subject: "Set %%{optional_pm} in email subject to name of first group in PM, see: <a href='https://meta.discourse.org/t/customize-subject-format-for-standard-emails/20801' target='_blank'>Customize subject format for standard emails</a>"
    allow_anonymous_posting: "Allow users to switch to anonymous mode"
    anonymous_posting_min_trust_level: "Minimum trust level required to enable anonymous posting"
    anonymous_account_duration_minutes: "To protect anonymity create a new anonymous account every N minutes for each user. Example: if set to 600, as soon as 600 minutes elapse from last post AND user switches to anon, a new anonymous account is created."

    hide_user_profiles_from_public: "Disable user cards, user profiles and user directory for anonymous users."

    allow_featured_topic_on_user_profiles: "Allow users to feature a link to a topic on their user card and profile."

    show_inactive_accounts: "Allow logged in users to browse profiles of inactive accounts."

    hide_suspension_reasons: "Don't display suspension reasons publically on user profiles."

    log_personal_messages_views: "Log personal message views by Admin for other users/groups."

    ignored_users_count_message_threshold: "Notify moderators if a particular user is ignored by this many other users."

    ignored_users_message_gap_days: "How long to wait before notifying moderators again about a user who has been ignored by many others."

    clean_up_inactive_users_after_days: "Number of days before an inactive user (trust level 0 without any posts) is removed. To disable clean up set to 0."

    user_selected_primary_groups: "Allow users to set their own primary group"

    max_notifications_per_user: "Maximum amount of notifications per user, if this number is exceeded old notifications will be deleted. Enforced weekly. Set to 0 to disable"

    user_website_domains_whitelist: "User website will be verified against these domains. Pipe-delimited list."

    allow_profile_backgrounds: "Allow users to upload profile backgrounds."

    sequential_replies_threshold: "Number of posts a user has to make in a row in a topic before being reminded about too many sequential replies."

    get_a_room_threshold: "Number of posts a user has to make to the same person in the same topic before being warned."

    enable_mobile_theme: "Mobile devices use a mobile-friendly theme, with the ability to switch to the full site. Disable this if you want to use a custom stylesheet that is fully responsive."

    dominating_topic_minimum_percent: "What percentage of posts a user has to make in a topic before being reminded about overly dominating a topic."

    disable_avatar_education_message: "Disable education message for changing avatar."

    suppress_uncategorized_badge: "Don't show the badge for uncategorized topics in topic lists."

    header_dropdown_category_count: "How many categories can be displayed in the header dropdown menu."

    permalink_normalizations: "Apply the following regex before matching permalinks, for example: /(topic.*)\\?.*/\\1 will strip query strings from topic routes. Format is regex+string use \\1 etc. to access captures"

    global_notice: "Display an URGENT, EMERGENCY, non-dismissible global banner notice to all visitors, change to blank to hide it (HTML allowed)."

    disable_system_edit_notifications: "Disables edit notifications by the system user when 'download_remote_images_to_local' is active."

    notification_consolidation_threshold: "Number of liked or membership request notifications received before the notifications are consolidated into a single one. Set to 0 to disable."

    likes_notification_consolidation_window_mins: "Duration in minutes where liked notifications are consolidated into a single notification once the threshold has been reached. The threshold can be configured via `SiteSetting.notification_consolidation_threshold`."

    automatically_unpin_topics: "Automatically unpin topics when the user reaches the bottom."

    read_time_word_count: "Word count per minute for calculating estimated reading time."

    topic_page_title_includes_category: "Topic page <a href='https://developer.mozilla.org/en-US/docs/Web/HTML/Element/title' target='_blank'>title tag</a> includes the category name."

    native_app_install_banner_ios: "Displays DiscourseHub app banner on iOS devices to regular users (trust level 1 and up)."

    native_app_install_banner_android: "Displays DiscourseHub app banner on Android devices to regular users (trust level 1 and up)."

    app_association_android: "Contents of <a href='%{base_path}/.well-known/assetlinks.json'>.well-known/assetlinks.json</a> endpoint, used for Google's Digital Asset Links API."
    app_association_ios: "Contents of <a href='%{base_path}/apple-app-site-association'>apple-app-site-association</a> endpoint, used to create Universal Links between this site and iOS apps."

    share_anonymized_statistics: "Share anonymized usage statistics."

    auto_handle_queued_age: "Automatically handle records that are waiting to be reviewed after this many days. Flags will be ignored. Queued posts and users will be rejected. Set to 0 to disable this feature."
    svg_icon_subset: "Add additional FontAwesome 5 icons that you would like to include in your assets. Use prefix 'fa-' for solid icons, 'far-' for regular icons and 'fab-' for brand icons."
    max_prints_per_hour_per_user: "Maximum number of /print page impressions (set to 0 to disable)"

    full_name_required: "Full name is a required field of a user's profile."
    enable_names: "Show the user's full name on their profile, user card, and emails. Disable to hide full name everywhere."
    display_name_on_posts: "Show a user's full name on their posts in addition to their @username."
    show_time_gap_days: "If two posts are made this many days apart, display the time gap in the topic."
    short_progress_text_threshold: "After the number of posts in a topic goes above this number, the progress bar will only show the current post number. If you change the progress bar's width, you may need to change this value."
    default_code_lang: "Default programming language syntax highlighting applied to GitHub code blocks (lang-auto, ruby, python etc.)"
    warn_reviving_old_topic_age: "When someone starts replying to a topic where the last reply is older than this many days, a warning will be displayed. Disable by setting to 0."
    autohighlight_all_code: "Force apply code highlighting to all preformatted code blocks even when they didn't explicitly specify the language."
    highlighted_languages: "Included syntax highlighting rules. (Warning: including too many languages may impact performance) see: <a href='https://highlightjs.org/static/demo/' target='_blank'>https://highlightjs.org/static/demo</a> for a demo"

    embed_any_origin: "Allow embeddable content regardless of origin. This is required for mobile apps with static HTML."
    embed_topics_list: "Support HTML embedding of topics lists"
    embed_truncate: "Truncate the embedded posts."
    embed_support_markdown: "Support Markdown formatting for embedded posts."
    embed_whitelist_selector: "A comma separated list of CSS elements that are allowed in embeds."
    allowed_href_schemes: "Schemes allowed in links in addition to http and https."
    embed_post_limit: "Maximum number of posts to embed."
    embed_username_required: "The username for topic creation is required."
    notify_about_flags_after: "If there are flags that haven't been handled after this many hours, send a personal message to moderators. Set to 0 to disable."
    show_create_topics_notice: "If the site has fewer than 5 public topics, show a notice asking admins to create some topics."

    delete_drafts_older_than_n_days: "Delete drafts older than (n) days."

    bootstrap_mode_min_users: "Minimum number of users required to disable bootstrap mode (set to 0 to disable)"

    prevent_anons_from_downloading_files: "Prevent anonymous users from downloading attachments. WARNING: this will prevent any non-image site assets posted as attachments from working."
    secure_media: 'Limits access to media uploads (images, video, audio). If "login required" is enabled, only logged-in users can access media uploads. Otherwise, access will be limited only for media uploads in private messages. Note: S3 uploads must be enabled prior to enabling this setting.'
    slug_generation_method: "Choose a slug generation method. 'encoded' will generate percent encoding string. 'none' will disable slug at all."

    enable_emoji: "Enable emoji"
    enable_emoji_shortcuts: "Common smiley text such as :) :p :( will be converted to emojis"
    emoji_set: "How would you like your emoji?"
    emoji_autocomplete_min_chars: "Minimum number of characters required to trigger autocomplete emoji popup"
    enable_inline_emoji_translation: "Enables translation for inline emojis (without any space or punctuation before)"

    approve_post_count: "The amount of posts from a new or basic user that must be approved"
    approve_unless_trust_level: "Posts for users below this trust level must be approved"
    approve_new_topics_unless_trust_level: "New topics for users below this trust level must be approved"
    approve_unless_staged: "New topics and posts for staged users must be approved"
    notify_about_queued_posts_after: "If there are posts that have been waiting to be reviewed for more than this many hours, send a notification to all moderators. Set to 0 to disable these notifications."
    auto_close_messages_post_count: "Maximum number of posts allowed in a message before it is automatically closed (0 to disable)"
    auto_close_topics_post_count: "Maximum number of posts allowed in a topic before it is automatically closed (0 to disable)"

    code_formatting_style: "Code button in composer will default to this code formatting style"

    max_allowed_message_recipients: "Maximum recipients allowed in a message."
    watched_words_regular_expressions: "Watched words are regular expressions."

    old_post_notice_days: "Days before post notice becomes old"
    new_user_notice_tl: "Minimum trust level required to see new user post notices."
    returning_user_notice_tl: "Minimum trust level required to see returning user post notices."
    returning_users_days: "How many days should pass before a user is considered to be returning."

    default_email_digest_frequency: "How often users receive summary emails by default."
    default_include_tl0_in_digests: "Include posts from new users in summary emails by default. Users can change this in their preferences."
    default_email_level: "Set default email notification level for regular topics."
    default_email_messages_level: "Set default email notification level when someone messages user."
    default_email_mailing_list_mode: "Send an email for every new post by default."
    default_email_mailing_list_mode_frequency: "Users who enable mailing list mode will receive emails this often by default."
    disable_mailing_list_mode: "Disallow users from enabling mailing list mode."
    default_email_previous_replies: "Include previous replies in emails by default."

    default_email_in_reply_to: "Include excerpt of replied to post in emails by default."

    default_other_new_topic_duration_minutes: "Global default condition for which a topic is considered new."
    default_other_auto_track_topics_after_msecs: "Global default time before a topic is automatically tracked."
    default_other_notification_level_when_replying: "Global default notification level when the user replies to a topic."
    default_other_external_links_in_new_tab: "Open external links in a new tab by default."
    default_other_enable_quoting: "Enable quote reply for highlighted text by default."
    default_other_enable_defer: "Enable defer topic functionality by default."
    default_other_dynamic_favicon: "Show new/updated topic count on browser icon by default."

    default_other_like_notification_frequency: "Notify users on likes by default"

    default_topics_automatic_unpin: "Automatically unpin topics when the user reaches the bottom by default."

    default_categories_watching: "List of categories that are watched by default."
    default_categories_tracking: "List of categories that are tracked by default."
    default_categories_muted: "List of categories that are muted by default."
    default_categories_watching_first_post: "List of categories in which first post in each new topic will be watched by default."
    mute_all_categories_by_default: "Set the default notification level of all the categories to muted. Require users opt-in to categories for them to appear in 'latest' and 'categories' pages. If you wish to amend the defaults for anonymous users set 'default_categories_' settings."

    default_tags_watching: "List of tags that are watched by default."
    default_tags_tracking: "List of tags that are tracked by default."
    default_tags_muted: "List of tags that are muted by default."
    default_tags_watching_first_post: "List of tags in which first post in each new topic will be watched by default."

    default_text_size: "Text size which is selected by default"

    default_title_count_mode: "Default mode for the page title counter"

    retain_web_hook_events_period_days: "Number of days to retain web hook event records."
    retry_web_hook_events: "Automatically retry failed web hook events for 4 times. Time gaps between the retries are 1, 5, 25 and 125 minutes."
    revoke_api_keys_days: "Number of days before an unused API key is automatically revoked (0 for never)"

    allow_user_api_keys: "Allow generation of user API keys"
    allow_user_api_key_scopes: "List of scopes allowed for user API keys"
    max_api_keys_per_user: "Maximum number of user API keys per user"
    min_trust_level_for_user_api_key: "Trust level required for generation of user API keys"
    allowed_user_api_auth_redirects: "Allowed URL for authentication redirect for user API keys. Wildcard symbol * can be used to match any part of it (e.g. www.example.com/*)."
    allowed_user_api_push_urls: "Allowed URLs for server push to user API"
    expire_user_api_keys_days: "Number of days before a user API key automatically expires (0 for never)"

    tagging_enabled: "Enable tags on topics?"
    min_trust_to_create_tag: "The minimum trust level required to create a tag."
    max_tags_per_topic: "The maximum tags that can be applied to a topic."
    max_tag_length: "The maximum amount of characters that can be used in a tag."
    max_tag_search_results: "When searching for tags, the maximum number of results to show."
    show_filter_by_tag: "Show a dropdown to filter a topic list by tag."
    max_tags_in_filter_list: "Maximum number of tags to show in the filter dropdown. The most used tags will be shown."
    tags_sort_alphabetically: "Show tags in alphabetical order. Default is to show in order of popularity."
    tags_listed_by_group: "List tags by tag group on the <a href='%{base_path}/tags' target='_blank'>Tags page</a>."
    tag_style: "Visual style for tag badges."
    allow_staff_to_tag_pms: "Allow staff members to tag any personal message"
    min_trust_level_to_tag_topics: "Minimum trust level required to tag topics"
    suppress_overlapping_tags_in_list: "If tags match exact words in topic titles, don't show the tag"
    remove_muted_tags_from_latest: "Don't show topics tagged only with muted tags in the latest topic list."
    force_lowercase_tags: "Force all new tags to be entirely lowercase."

    company_name: "Company Name"
    governing_law: "Governing Law"
    city_for_disputes: "City for Disputes"

    shared_drafts_category: "Enable the Shared Drafts feature by designating a category for topic drafts. Topics in this category will be suppressed from topic lists for staff users."

    push_notifications_prompt: "Display user consent prompt."
    push_notifications_icon: "The badge icon that appears in the notification corner. Required size is 96 × 96."

    short_title: "The short title will be used on the user's home screen, launcher, or other places where space may be limited. It should be limited to 12 characters."

    dashboard_general_tab_activity_metrics: "Choose reports to be displayed as activity metrics on the general tab."

    errors:
      invalid_email: "Invalid email address."
      invalid_username: "There's no user with that username."
      invalid_group: "There's no group with that name."
      invalid_integer_min_max: "Value must be between %{min} and %{max}."
      invalid_integer_min: "Value must be %{min} or greater."
      invalid_integer_max: "Value cannot be higher than %{max}."
      invalid_integer: "Value must be an integer."
      regex_mismatch: "Value doesn't match the required format."
      must_include_latest: "Top menu must include the 'latest' tab."
      invalid_string: "Invalid value."
      invalid_string_min_max: "Must be between %{min} and %{max} characters."
      invalid_string_min: "Must be at least %{min} characters."
      invalid_string_max: "Must be no more than %{max} characters."
      invalid_reply_by_email_address: "Value must contain '%{reply_key}' and be different from the notification email."
      invalid_alternative_reply_by_email_addresses: "All values must contain '%{reply_key}' and be different from the notification email."
      pop3_polling_host_is_empty: "You must set a 'pop3 polling host' before enabling POP3 polling."
      pop3_polling_username_is_empty: "You must set a 'pop3 polling username' before enabling POP3 polling."
      pop3_polling_password_is_empty: "You must set a 'pop3 polling password' before enabling POP3 polling."
      pop3_polling_authentication_failed: "POP3 authentication failed. Please verify your pop3 credentials."
      reply_by_email_address_is_empty: "You must set a 'reply by email address' before enabling reply by email."
      email_polling_disabled: "You must enable either manual or POP3 polling before enabling reply by email."
      user_locale_not_enabled: "You must first enable 'allow user locale' before enabling this setting."
      invalid_regex: "Regex is invalid or not allowed."
      email_editable_enabled: "You must disable 'email editable' before enabling this setting."
      enable_sso_disabled: "You must first enable 'enable sso' before enabling this setting."
      staged_users_disabled: "You must first enable 'staged users' before enabling this setting."
      reply_by_email_disabled: "You must first enable 'reply by email' before enabling this setting."
      sso_url_is_empty: "You must set a 'sso url' before enabling this setting."
      sso_invite_only: "You cannot enable sso and invite only at the same time."
      enable_local_logins_disabled: "You must first enable 'enable local logins' before enabling this setting."
      min_username_length_exists: "You cannot set the minimum username length above the shortest username (%{username})."
      min_username_length_range: "You cannot set the minimum above the maximum."
      max_username_length_exists: "You cannot set the maximum username length below the longest username (%{username})."
      max_username_length_range: "You cannot set the maximum below the minimum."
      invalid_hex_value: "Color values have to be 6-digit hexadecimal codes."
      category_search_priority:
        very_low_weight_invalid: "You cannot set the weight to be greater than 'category_search_priority_low_weight'."
        low_weight_invalid: "You cannot set the weight to be greater or equal to 1 or smaller than 'category_search_priority_very_low_weight'."
        high_weight_invalid: "You cannot set the weight to be smaller or equal to 1 or greater than 'category_search_priority_very_high_weight'."
        very_high_weight_invalid: "You cannot set the weight to be smaller than 'category_search_priority_high_weight'."
      unicode_username_whitelist:
        regex_invalid: "The regular expression is invalid: %{error}"
        leading_trailing_slash: "The regular expression must not start and end with a slash."
      unicode_usernames_avatars: "The internal system avatars do not support Unicode usernames."
      list_value_count: "The list must contain exactly %{count} values."

    placeholder:
      sso_provider_secrets:
        key: "www.example.com"
        value: "SSO secret"

  search:
    extreme_load_error: "Site is under extreme load, search is disabled, try again later"
    within_post: "#%{post_number} by %{username}"
    types:
      category: "Categories"
      topic: "Results"
      user: "Users"
    results_page: "Search results for '%{term}'"
    audio: "[audio]"
    video: "[video]"

  sso:
    login_error: "Login Error"
    not_found: "Your account couldn't be found. Please contact the site's administrator."
    account_not_approved: "Your account is pending approval. You will receive an email notification when you are approved."
    unknown_error: "There is a problem with your account. Please contact the site's administrator."
    timeout_expired: "Account login timed out, please try logging in again."
    no_email: "No email address was provided. Please contact the site's administrator."
    blank_id_error: "The `external_id` is required but was blank"
    email_error: "An account could not be registered with the email address <b>%{email}</b>. Please contact the site's administrator."
    missing_secret: "SSO authentication failed due to missing secret. Contact the site administrators to fix this problem."

  original_poster: "Original Poster"
  most_posts: "Most Posts"
  most_recent_poster: "Most Recent Poster"
  frequent_poster: "Frequent Poster"

  redirected_to_top_reasons:
    new_user: "Welcome to our community! These are the most popular recent topics."
    not_seen_in_a_month: "Welcome back! We haven't seen you in a while. These are the most popular topics since you've been away."

  merge_posts:
    edit_reason:
      one: "A post was merged in by %{username}"
      other: "%{count} posts were merged in by %{username}"
    errors:
      different_topics: "Posts belonging to different topics cannot be merged."
      different_users: "Posts belonging to different users cannot be merged."

  move_posts:
    new_topic_moderator_post:
      one: "A post was split to a new topic: %{topic_link}"
      other: "%{count} posts were split to a new topic: %{topic_link}"
    new_message_moderator_post:
      one: "A post was split to a new message: %{topic_link}"
      other: "%{count} posts were split to a new message: %{topic_link}"
    existing_topic_moderator_post:
      one: "A post was merged into an existing topic: %{topic_link}"
      other: "%{count} posts were merged into an existing topic: %{topic_link}"
    existing_message_moderator_post:
      one: "A post was merged into an existing message: %{topic_link}"
      other: "%{count} posts were merged into an existing message: %{topic_link}"

  change_owner:
    post_revision_text: "Ownership transferred"

  topic_statuses:
    autoclosed_message_max_posts:
      one: "This message was automatically closed after reaching the maximum limit of %{count} reply."
      other: "This message was automatically closed after reaching the maximum limit of %{count} replies."
    autoclosed_topic_max_posts:
      one: "This topic was automatically closed after reaching the maximum limit of %{count} reply."
      other: "This topic was automatically closed after reaching the maximum limit of %{count} replies."
    autoclosed_enabled_days:
      one: "This topic was automatically closed after %{count} day. New replies are no longer allowed."
      other: "This topic was automatically closed after %{count} days. New replies are no longer allowed."
    autoclosed_enabled_hours:
      one: "This topic was automatically closed after %{count} hour. New replies are no longer allowed."
      other: "This topic was automatically closed after %{count} hours. New replies are no longer allowed."
    autoclosed_enabled_minutes:
      one: "This topic was automatically closed after %{count} minute. New replies are no longer allowed."
      other: "This topic was automatically closed after %{count} minutes. New replies are no longer allowed."
    autoclosed_enabled_lastpost_days:
      one: "This topic was automatically closed %{count} day after the last reply. New replies are no longer allowed."
      other: "This topic was automatically closed %{count} days after the last reply. New replies are no longer allowed."
    autoclosed_enabled_lastpost_hours:
      one: "This topic was automatically closed %{count} hour after the last reply. New replies are no longer allowed."
      other: "This topic was automatically closed %{count} hours after the last reply. New replies are no longer allowed."
    autoclosed_enabled_lastpost_minutes:
      one: "This topic was automatically closed %{count} minute after the last reply. New replies are no longer allowed."
      other: "This topic was automatically closed %{count} minutes after the last reply. New replies are no longer allowed."

    autoclosed_disabled_days:
      one: "This topic was automatically opened after %{count} day."
      other: "This topic was automatically opened after %{count} days."
    autoclosed_disabled_hours:
      one: "This topic was automatically opened after %{count} hour."
      other: "This topic was automatically opened after %{count} hours."
    autoclosed_disabled_minutes:
      one: "This topic was automatically opened after %{count} minute."
      other: "This topic was automatically opened after %{count} minutes."
    autoclosed_disabled_lastpost_days:
      one: "This topic was automatically opened %{count} day after the last reply."
      other: "This topic was automatically opened %{count} days after the last reply."
    autoclosed_disabled_lastpost_hours:
      one: "This topic was automatically opened %{count} hour after the last reply."
      other: "This topic was automatically opened %{count} hours after the last reply."
    autoclosed_disabled_lastpost_minutes:
      one: "This topic was automatically opened %{count} minute after the last reply."
      other: "This topic was automatically opened %{count} minutes after the last reply."

    autoclosed_disabled: "This topic is now opened. New replies are allowed."
    autoclosed_disabled_lastpost: "This topic is now opened. New replies are allowed."
    auto_deleted_by_timer: "Automatically deleted by timer."

  login:
    invalid_second_factor_method: "The selected second factor method is invalid."
    not_enabled_second_factor_method: "The selected second factor method is not enabled for your account."
    security_key_description: "When you have your physical security key prepared press the Authenticate with Security Key button below."
    security_key_alternative: "Try another way"
    security_key_authenticate: "Authenticate with Security Key"
    security_key_not_allowed_error: "The security key authentication process either timed out or was cancelled."
    security_key_no_matching_credential_error: "No matching credentials could be found in the provided security key."
    security_key_support_missing_error: "Your current device or browser does not support the use of security keys. Please use a different method."
    security_key_invalid: "There was an error validating the security key."
    not_approved: "Your account hasn't been approved yet. You will be notified by email when you are ready to log in."
    incorrect_username_email_or_password: "Incorrect username, email or password"
    incorrect_password: "Incorrect password"
    wait_approval: "Thanks for signing up. We will notify you when your account has been approved."
    active: "Your account is activated and ready to use."
    activate_email: "<p>You’re almost done! We sent an activation mail to <b>%{email}</b>. Please follow the instructions in the mail to activate your account.</p><p>If it doesn’t arrive, check your spam folder.</p>"
    not_activated: "You can't log in yet. We sent an activation email to you. Please follow the instructions in the email to activate your account."
    not_allowed_from_ip_address: "You can't log in as %{username} from that IP address."
    admin_not_allowed_from_ip_address: "You can't log in as admin from that IP address."
    suspended: "You can't log in until %{date}."
    suspended_with_reason: "Account suspended until %{date}: %{reason}"
    errors: "%{errors}"
    not_available: "Not available. Try %{suggestion}?"
    something_already_taken: "Something went wrong, perhaps the username or email is already registered. Try the forgot password link."
    omniauth_error:
      generic: "Sorry, there was an error authorizing your account. Please try again."
      csrf_detected: "Authorization timed out, or you have switched browsers. Please try again."
      request_error: "An error occurred when starting authorization. Please try again."
      invalid_iat: "Unable to verify authorization token due to server clock differences. Please try again."
    omniauth_error_unknown: "Something went wrong processing your log in, please try again."
    omniauth_confirm_title: "Log in using %{provider}"
    omniauth_confirm_button: "Continue"
    authenticator_error_no_valid_email: "No email addresses associated with %{account} are allowed. You may need to configure your account with a different email address."
    new_registrations_disabled: "New account registrations are not allowed at this time."
    password_too_long: "Passwords are limited to 200 characters."
    email_too_long: "The email you provided is too long. Mailbox names must be no more than 254 characters, and domain names must be no more than 253 characters."
    reserved_username: "That username is not allowed."
    missing_user_field: "You have not completed all the user fields"
    auth_complete: "Authentication is complete."
    click_to_continue: "Click here to continue."
    already_logged_in: "Oops, looks like you are attempting to accept an invitation for another user. If you are not %{current_user}, please log out and try again."
    second_factor_title: "Two Factor Authentication"
    second_factor_description: "Please enter the required authentication code from your app:"
    second_factor_backup_description: "Please enter one of your backup codes:"
    second_factor_backup_title: "Two Factor Backup Code"
    invalid_second_factor_code: "Invalid authentication code. Each code can only be used once."
    invalid_security_key: "Invalid security key."
    second_factor_toggle:
      totp: "Use an authenticator app or security key instead"
      backup_code: "Use a backup code instead"

  admin:
    email:
      sent_test: "sent!"

  user:
    deactivated: "Was deactivated due to too many bounced emails to '%{email}'."
    deactivated_by_staff: "Deactivated by staff"
    deactivated_by_inactivity:
      one: "Automatically deactivated after %{count} day of inactivity"
      other: "Automatically deactivated after %{count} days of inactivity"
    activated_by_staff: "Activated by staff"
    new_user_typed_too_fast: "New user typed too fast"
    content_matches_auto_block_regex: "Content matches auto block regex"
    username:
      short: "must be at least %{min} characters"
      long: "must be no more than %{max} characters"
      too_long: "is too long"
      characters: "must only include numbers, letters, dashes, dots, and underscores"
      unique: "must be unique"
      blank: "must be present"
      must_begin_with_alphanumeric_or_underscore: "must begin with a letter, a number or an underscore"
      must_end_with_alphanumeric: "must end with a letter or a number"
      must_not_contain_two_special_chars_in_seq: "must not contain a sequence of 2 or more special chars (.-_)"
      must_not_end_with_confusing_suffix: "must not end with a confusing suffix like .json or .png etc."
    email:
      not_allowed: "is not allowed from that email provider. Please use another email address."
      blocked: "is not allowed."
      revoked: "Won't be sending emails to '%{email}' until %{date}."
    ip_address:
      blocked: "New registrations are not allowed from your IP address."
      max_new_accounts_per_registration_ip: "New registrations are not allowed from your IP address (maximum limit reached). Contact a staff member."
    website:
      domain_not_allowed: "Website is invalid. Allowed domains are: %{domains}"
    auto_rejected: "Rejected automatically due to age. See auto_handle_queued_age site setting."
    destroy_reasons:
      unused_staged_user: "Unused staged user"
      fixed_primary_email: "Fixed primary email for staged user"
      same_ip_address: "Same IP address (%{ip_address}) as other users"
      inactive_user: "Inactive user"
    email_in_spam_header: "User's first email was flagged as spam"

  reviewables_reminder:
    submitted:
      one: "Items were submitted over %{count} hour ago. [Please review them](%{base_path}/review)."
      other: "Items were submitted over %{count} hours ago. [Please review them](%{base_path}/review)."
    subject_template:
      one: "%{count} item needs to be reviewed"
      other: "%{count} items need to be reviewed"

  unsubscribe_mailer:
    title: "Unsubscribe Mailer"
    subject_template: "Confirm you no longer want to receive email updates from %{site_title}"
    text_body_template: |
      Someone (possibly you?) requested to no longer send email updates from %{site_domain_name} to this address.
      If you wish to confirm this, please click this link:

      %{confirm_unsubscribe_link}


      If you want to continue receiving email updates, you may ignore this email.

  invite_mailer:
    title: "Invite Mailer"
    subject_template: "%{inviter_name} invited you to '%{topic_title}' on %{site_domain_name}"
    text_body_template: |
      %{inviter_name} invited you to a discussion

      > **%{topic_title}**
      >
      > %{topic_excerpt}

      at

      > %{site_title} -- %{site_description}

      If you're interested, click the link below:

      %{invite_link}

  custom_invite_mailer:
    title: "Custom Invite Mailer"
    subject_template: "%{inviter_name} invited you to '%{topic_title}' on %{site_domain_name}"
    text_body_template: |
      %{inviter_name} invited you to a discussion

      > **%{topic_title}**
      >
      > %{topic_excerpt}

      at

      > %{site_title} -- %{site_description}

      With this note

      > %{user_custom_message}

      If you're interested, click the link below:

      %{invite_link}

  invite_forum_mailer:
    title: "Invite Forum Mailer"
    subject_template: "%{inviter_name} invited you to join %{site_domain_name}"
    text_body_template: |
      %{inviter_name} invited you to join

      > **%{site_title}**
      >
      > %{site_description}

      If you're interested, click the link below:

      %{invite_link}

  custom_invite_forum_mailer:
    title: "Custom Invite Forum Mailer"
    subject_template: "%{inviter_name} invited you to join %{site_domain_name}"
    text_body_template: |
      %{inviter_name} invited you to join

      > **%{site_title}**
      >
      > %{site_description}

      With this note

      > %{user_custom_message}

      If you're interested, click the link below:

      %{invite_link}

  invite_password_instructions:
    title: "Invite Password Instructions"
    subject_template: "Set password for your %{site_name} account"
    text_body_template: |
      Thanks for accepting your invitation to %{site_name} -- welcome!

      Click this link to choose a password now:
      %{base_url}/u/password-reset/%{email_token}

      (If the link above has expired, choose "I forgot my password" when logging in with your email address.)

  download_backup_mailer:
    title: "Download Backup Mailer"
    subject_template: "[%{email_prefix}] Site Backup Download"
    text_body_template: |
      Here's the [site backup download](%{backup_file_path}) you requested.

      We sent this download link to your validated email address for security reasons.

      (If you *didn't* request this download, you should be seriously concerned -- someone has admin access to your site.)
    no_token: |
      Sorry, this backup download link has already been used or has expired.

  admin_confirmation_mailer:
    title: "Admin Confirmation"
    subject_template: "[%{email_prefix}] Confirm new Admin Account"
    text_body_template: |
      Please confirm that you'd like to add **%{target_username} (%{target_email})** as an administrator for your forum.

      [Confirm Administrator Account](%{admin_confirm_url})

  test_mailer:
    title: "Test Mailer"
    subject_template: "[%{email_prefix}] Email Deliverability Test"
    text_body_template: |
      This is a test email from

      [**%{base_url}**][0]

      Email deliverability is complicated. Here are a few important things you should check first:

      - Be *sure* to set the `notification email` from: address correctly in your site settings. **The domain specified in the "from" address of the emails you send is the domain your email will be validated against**.

      - Know how to view the raw source of the email in your mail client, so you can examine email headers for important clues. In Gmail, it is the "show original" option in the drop-down menu at the top right of each mail.

      - **IMPORTANT:** Does your ISP have a reverse DNS record entered to associate the domain names and IP addresses you send mail from? [Test your Reverse PTR record][2] here. If your ISP does not enter the proper reverse DNS pointer record, it's very unlikely any of your email will be delivered.

      - Is your domain's [SPF record][8] correct? [Test your SPF record][1] here. Note that TXT is the correct official record type for SPF.

      - Is your domain's [DKIM record][3] correct? This will significantly improve email deliverability. [Test your DKIM record][7] here.

      - If you run your own mail server, check to make sure the IPs of your mail server are [not on any email blacklists][4]. Also verify that it is definitely sending a fully-qualified hostname that resolves in DNS in its HELO message. If not, this will cause your email to be rejected by many mail services.

      - We highly recommend you **send a test email to [mail-tester.com][mt]** to verify that all the above is working correctly.

      (The *easy* way is to create an account on [SendGrid][sg], [SparkPost][sp], [Mailgun][mg] or [Mailjet][mj], which have low cost mailing plans and will be fine for small communities. You'll still need to set up the SPF and DKIM records in your DNS, though!)

      We hope you received this email deliverability test OK!

      Good luck,

      Your friends at [Discourse](https://www.discourse.org)

      [0]: %{base_url}
      [1]: https://www.kitterman.com/spf/validate.html
      [2]: https://mxtoolbox.com/ReverseLookup.aspx
      [3]: http://www.dkim.org/
      [4]: https://whatismyipaddress.com/blacklist-check
      [7]: https://www.mail-tester.com/spf-dkim-check
      [8]: http://www.openspf.org/SPF_Record_Syntax
      [sg]: https://goo.gl/r1WMF6
      [sp]: https://www.sparkpost.com/
      [mg]: https://www.mailgun.com/
      [mj]: https://www.mailjet.com/pricing/
      [mt]: https://www.mail-tester.com/

  new_version_mailer:
    title: "New Version Mailer"
    subject_template: "[%{email_prefix}] New Discourse version, update available"
    text_body_template: |
      Hooray, a new version of [Discourse](https://www.discourse.org) is available!

      Your version: %{installed_version}
      New version: **%{new_version}**

      - Upgrade using our easy **[one-click browser upgrade](%{base_url}/admin/upgrade)**

      - See what's new in the [release notes](https://meta.discourse.org/tag/release-notes) or view the [raw GitHub changelog](https://github.com/discourse/discourse/commits/master)

      - Visit [meta.discourse.org](https://meta.discourse.org) for news, discussion, and support for Discourse

  new_version_mailer_with_notes:
    title: "New Version Mailer with Notes"
    subject_template: "[%{email_prefix}] update available"
    text_body_template: |
      Hooray, a new version of [Discourse](https://www.discourse.org) is available!

      Your version: %{installed_version}
      New version: **%{new_version}**

      - Upgrade using our easy **[one-click browser upgrade](%{base_url}/admin/upgrade)**

      - See what's new in the [release notes](https://meta.discourse.org/tag/release-notes) or view the [raw GitHub changelog](https://github.com/discourse/discourse/commits/master)

      - Visit [meta.discourse.org](https://meta.discourse.org) for news, discussion, and support for Discourse

      ### Release notes

      %{notes}

  flag_reasons:
    off_topic: "Your post was flagged as **off-topic**: the community feels it is not a good fit for the topic, as currently defined by the title and the first post."
    inappropriate: "Your post was flagged as **inappropriate**: the community feels it is offensive, abusive, or a violation of [our community guidelines](%{base_path}/guidelines)."
    spam: "Your post was flagged as **spam**: the community feels it is an advertisement, something that is overly promotional in nature instead of being useful or relevant to the topic as expected."
    notify_moderators: "Your post was flagged **for moderator attention**: the community feels something about the post requires manual intervention by a staff member."

  flags_dispositions:
    agreed: "Thanks for letting us know. We agree there is an issue and we're looking into it."
    agreed_and_deleted: "Thanks for letting us know. We agree there is an issue and we've removed the post."
    disagreed: "Thanks for letting us know. We're looking into it."
    ignored: "Thanks for letting us know. We're looking into it."
    ignored_and_deleted: "Thanks for letting us know. We've removed the post."

  temporarily_closed_due_to_flags:
    one: "This topic is temporarily closed for at least %{count} hour due to a large number of community flags."
    other: "This topic is temporarily closed for at least %{count} hours due to a large number of community flags."

  system_messages:
    private_topic_title: "Topic #%{id}"
    contents_hidden: "Please visit the post to see its contents."

    post_hidden:
      title: "Post Hidden"
      subject_template: "Post hidden by community flags"
      text_body_template: |
        Hello,

        This is an automated message from %{site_name} to let you know that your post was hidden.

        <%{base_url}%{url}>

        %{flag_reason}

        This post was hidden due to flags from the community, so please consider how you might revise your post to reflect their feedback. **You can edit your post after %{edit_delay} minutes, and it will be automatically unhidden.**

        However, if the post is hidden by the community a second time, it will remain hidden until handled by staff.

        For additional guidance, please refer to our [community guidelines](%{base_url}/guidelines).

    post_hidden_again:
      title: "Post Hidden again"
      subject_template: "Post hidden by community flags, staff notified"
      text_body_template: |
        Hello,

        This is an automated message from %{site_name} to let you know that your post was hidden again.

        <%{base_url}%{url}>

        %{flag_reason}

        The community flagged this post and now it is hidden. **Because this post has been hidden more than once, your post will now remain hidden until it is handled by a staff member.**

        For additional guidance, please refer to our [community guidelines](%{base_url}/guidelines).
    
    flags_disagreed:
      title: "Flagged post restored by staff"
      subject_template: "Flagged post restored by staff"
      text_body_template: |
        Hello,

        This is an automated message from %{site_name} to let you know that [your post](%{base_url}%{url}) was restored.

        This post was flagged by the community and a staff member opted to restore it.

<<<<<<< HEAD
=======
    flags_disagreed:
      title: "Flagged post restored by staff"
      subject_template: "Flagged post restored by staff"
      text_body_template: |
        Hello,

        This is an automated message from %{site_name} to let you know that [your post](%{base_url}%{url}) was restored.

        This post was flagged by the community and a staff member opted to restore it.

>>>>>>> baba1cc0
        [details="Click to expand restored post"]
        ``` markdown
        %{flagged_post_raw_content}
        ```
        [/details]
<<<<<<< HEAD
  
=======

>>>>>>> baba1cc0
    flags_agreed_and_post_deleted:
      title: "Flagged post removed by staff"
      subject_template: "Flagged post removed by staff"
      text_body_template: |
        Hello,

        This is an automated message from %{site_name} to let you know that [your post](%{base_url}%{url}) was removed.

        %{flag_reason}

        This post was flagged by the community and a staff member opted to remove it.

        [details="Click to expand removed post"]
        ``` markdown
        %{flagged_post_raw_content}
        ```
        [/details]

        Please review our [community guidelines](%{base_url}/guidelines) for details.

    usage_tips:
      text_body_template: |
        For a few quick tips on getting started as a new user, [check out this blog post](https://blog.discourse.org/2016/12/discourse-new-user-tips-and-tricks/).

        As you participate here, we’ll get to know you, and temporary new user limitations will be lifted. Over time you’ll gain [trust levels](https://blog.discourse.org/2018/06/understanding-discourse-trust-levels/) that include special abilities to help us manage our community together.

    welcome_user:
      title: "Welcome User"
      subject_template: "Welcome to %{site_name}!"
      text_body_template: |
        Thanks for joining %{site_name}, and welcome!

        %{new_user_tips}

        We believe in [civilized community behavior](%{base_url}/guidelines) at all times.

        Enjoy your stay!

    welcome_tl1_user:
      title: "Welcome TL1 User"
      subject_template: "Thanks for spending time with us"
      text_body_template: |
        Hey there. We see you’ve been busy reading, which is fantastic, so we’ve promoted you up a [trust level!](https://blog.discourse.org/2018/06/understanding-discourse-trust-levels/)

        We’re really glad you’re spending time with us and we’d love to know more about you. Take a moment to [fill out your profile](%{base_url}/my/preferences/profile), or feel free to [start a new topic](%{base_url}/categories).

    welcome_staff:
      title: "Welcome Staff"
      subject_template: "Congratulations, you’ve been granted %{role} status!"
      text_body_template: |
        You’ve been granted %{role} status by a fellow staff member.

        As a %{role}, you now have access to the <a href='%{base_url}/admin' target='_blank'>admin interface</a>.

        With great power comes great responsibility. If you’re new to moderating, please refer to the [Moderation Guide](https://meta.discourse.org/t/discourse-moderation-guide/63116).
    welcome_invite:
      title: "Welcome Invite"
      subject_template: "Welcome to %{site_name}!"
      text_body_template: |
        Thanks for accepting your invitation to %{site_name} -- welcome!

        - We've created this new account **%{username}** for you. Change your name or password by visiting [your user profile][prefs].

        - When you log in, please **use the same email address from your original invitation** — otherwise we won't be able to tell it's you!

        %{new_user_tips}

        We believe in [civilized community behavior](%{base_url}/guidelines) at all times.

        Enjoy your stay!

        [prefs]: %{user_preferences_url}

    backup_succeeded:
      title: "Backup Succeeded"
      subject_template: "Backup completed successfully"
      text_body_template: |
        The backup was successful.

        Visit the [admin > backup section](%{base_url}/admin/backups) to download your new backup.

        Here's the log:

        ``` text
        %{logs}
        ```

    backup_failed:
      title: "Backup Failed"
      subject_template: "Backup failed"
      text_body_template: |
        The backup has failed.

        Here's the log:

        ``` text
        %{logs}
        ```

    restore_succeeded:
      title: "Restore Succeeded"
      subject_template: "Restore completed successfully"
      text_body_template: |
        The restore was successful.

        Here's the log:

        ``` text
        %{logs}
        ```

    restore_failed:
      title: "Restore Failed"
      subject_template: "Restore failed"
      text_body_template: |
        The restore has failed.

        Here's the log:

        ``` text
        %{logs}
        ```

    bulk_invite_succeeded:
      title: "Bulk Invite Succeeded"
      subject_template: "Bulk user invite processed successfully"
      text_body_template: "Your bulk user invite file was processed, %{sent} invites mailed."

    bulk_invite_failed:
      title: "Bulk Invite Failed"
      subject_template: "Bulk user invite processed with errors"
      text_body_template: |
        Your bulk user invite file was processed, %{sent} invites mailed with %{failed} error(s).

        Here's the log:

        ``` text
        %{logs}
        ```

    csv_export_succeeded:
      title: "CSV Export Succeeded"
      subject_template: "[%{export_title}] Data export complete"
      text_body_template: |
        Your data export was successful! :dvd:

        %{download_link}

        The above download link will be valid for 48 hours.

        The data is compressed as a zip archive. If the archive does not extract itself when you open it, use the tool recommended here: https://www.7-zip.org/

    csv_export_failed:
      title: "CSV Export Failed"
      subject_template: "Data export failed"
      text_body_template: "We're sorry, but your data export failed. Please check the logs or [contact a staff member](%{base_url}/about)."

    email_reject_insufficient_trust_level:
      title: "Email Reject insufficient Trust Level"
      subject_template: "[%{email_prefix}] Email issue -- Insufficient Trust Level"
      text_body_template: |
        We're sorry, but your email message to %{destination} (titled %{former_title}) didn't work.

        Your account does not have the required trust level to post new topics to this email address. If you believe this is an error, [contact a staff member](%{base_url}/about).

    email_reject_user_not_found:
      title: "Email Reject User Not Found"
      subject_template: "[%{email_prefix}] Email issue -- User Not Found"
      text_body_template: |
        We're sorry, but your email message to %{destination} (titled %{former_title}) didn't work.

        Your reply was sent from an unknown email address. Try sending from another email address, or [contact a staff member](%{base_url}/about).

    email_reject_screened_email:
      title: "Email Reject Screened Email"
      subject_template: "[%{email_prefix}] Email issue -- Blocked Email"
      text_body_template: |
        We're sorry, but your email message to %{destination} (titled %{former_title}) didn't work.

        Your reply was sent from a blocked email address. Try sending from another email address, or [contact a staff member](%{base_url}/about).

    email_reject_not_allowed_email:
      title: "Email Reject Not Allowed Email"
      subject_template: "[%{email_prefix}] Email issue -- Blocked Email"
      text_body_template: |
        We're sorry, but your email message to %{destination} (titled %{former_title}) didn't work.

        Your reply was sent from a blocked email address. Try sending from another email address, or [contact a staff member](%{base_url}/about).

    email_reject_inactive_user:
      title: "Email Reject Inactive User"
      subject_template: "[%{email_prefix}] Email issue -- Inactive User"
      text_body_template: |
        We're sorry, but your email message to %{destination} (titled %{former_title}) didn't work.

        Your account associated with this email address is not activated. Please activate your account before sending emails in.

    email_reject_silenced_user:
      title: "Email Reject Silenced User"
      subject_template: "[%{email_prefix}] Email issue -- Silenced User"
      text_body_template: |
        We're sorry, but your email message to %{destination} (titled %{former_title}) didn't work.

        Your account associated with this email address has been silenced.

    email_reject_reply_user_not_matching:
      title: "Email Reject User Not Matching"
      subject_template: "[%{email_prefix}] Email issue -- Unexpected Reply Address"
      text_body_template: |
        We're sorry, but your email message to %{destination} (titled %{former_title}) didn't work.

        Your reply was sent from a different email address than the one we expected, so we're not sure if this is the same person. Try sending from another email address, or [contact a staff member](%{base_url}/about).

    email_reject_empty:
      title: "Email Reject Empty"
      subject_template: "[%{email_prefix}] Email issue -- No Content"
      text_body_template: |
        We're sorry, but your email message to %{destination} (titled %{former_title}) didn't work.

        We couldn't find any reply content in your email.

        If you're getting this and you _did_ include a reply, try again with simpler formatting.

    email_reject_parsing:
      title: "Email Reject Parsing"
      subject_template: "[%{email_prefix}] Email issue -- Content Unrecognized"
      text_body_template: |
        We're sorry, but your email message to %{destination} (titled %{former_title}) didn't work.

        We couldn't find your reply in the email. **Make sure your reply is at the top of the email** -- we can't process inline replies.

    email_reject_invalid_access:
      title: "Email Reject Invalid Access"
      subject_template: "[%{email_prefix}] Email issue -- Invalid Access"
      text_body_template: |
        We're sorry, but your email message to %{destination} (titled %{former_title}) didn't work.

        Your account does not have the privileges to post new topics in that category. If you believe this is an error, [contact a staff member](%{base_url}/about).

    email_reject_strangers_not_allowed:
      title: "Email Reject Strangers Not Allowed"
      subject_template: "[%{email_prefix}] Email issue -- Invalid Access"
      text_body_template: |
        We're sorry, but your email message to %{destination} (titled %{former_title}) didn't work.

        The category you sent this email to only allows replies from users with valid accounts and known email addresses. If you believe this is an error, [contact a staff member](%{base_url}/about).

    email_reject_invalid_post:
      title: "Email Reject Invalid Post"
      subject_template: "[%{email_prefix}] Email issue -- Posting error"
      text_body_template: |
        We're sorry, but your email message to %{destination} (titled %{former_title}) didn't work.

        Some possible causes are: complex formatting, message too large, message too small. Please try again, or post via the website if this continues.

    email_reject_invalid_post_specified:
      title: "Email Reject Invalid Post Specified"
      subject_template: "[%{email_prefix}] Email issue -- Posting error"
      text_body_template: |
        We're sorry, but your email message to %{destination} (titled %{former_title}) didn't work.

        Reason:

        %{post_error}

        If you can correct the problem, please try again.
      date_invalid: "No post creation date found. Is the e-mail missing a Date: header?"

    email_reject_post_too_short:
      title: "Email Reject Post Too Short"
      subject_template: "[%{email_prefix}] Email issue -- Post too short"
      text_body_template: |
        We're sorry, but your email message to %{destination} (titled %{former_title}) didn't work.

        To promote more in depth conversations, very short replies are not allowed. Can you please reply with at least %{count} characters? Alternatively, you can like a post via email by replying with "+1".

    email_reject_invalid_post_action:
      title: "Email Reject Invalid Post Action"
      subject_template: "[%{email_prefix}] Email issue -- Invalid Post Action"
      text_body_template: |
        We're sorry, but your email message to %{destination} (titled %{former_title}) didn't work.

        The Post Action was not recognized. Please try again, or post via the website if this continues.

    email_reject_reply_key:
      title: "Email Reject Reply Key"
      subject_template: "[%{email_prefix}] Email issue -- Unknown Reply Key"
      text_body_template: |
        We're sorry, but your email message to %{destination} (titled %{former_title}) didn't work.

        The reply key in the email is invalid or unknown, so we can't figure out what this email is in reply to. [Contact a staff member](%{base_url}/about).

    email_reject_bad_destination_address:
      title: "Email Reject Bad Destination Address"
      subject_template: "[%{email_prefix}] Email issue -- Unknown To: Address"
      text_body_template: |
        We're sorry, but your email message to %{destination} (titled %{former_title}) didn't work.

        None of the destination email addresses are recognized, or the Message-ID header in the email has been modified. Please make sure that you are sending to the correct email address provided by staff.

    email_reject_old_destination:
      title: "Email Reject Old Destination"
      subject_template: "[%{email_prefix}] Email issue -- You are trying to reply to an old notification"
      text_body_template: |
        We're sorry, but your email message to %{destination} (titled %{former_title}) didn't work.

        We only accept replies to original notifications for %{number_of_days} days. Please [visit the topic](%{short_url}) to continue the conversation.

    email_reject_topic_not_found:
      title: "Email Reject Topic Not Found"
      subject_template: "[%{email_prefix}] Email issue -- Topic Not Found"
      text_body_template: |
        We're sorry, but your email message to %{destination} (titled %{former_title}) didn't work.

        The topic you are replying to no longer exists -- perhaps it was deleted? If you believe this is an error, [contact a staff member](%{base_url}/about).

    email_reject_topic_closed:
      title: "Email Reject Topic Closed"
      subject_template: "[%{email_prefix}] Email issue -- Topic Closed"
      text_body_template: |
        We're sorry, but your email message to %{destination} (titled %{former_title}) didn't work.

        The topic you are replying to is currently closed and no longer accepting replies. If you believe this is an error, [contact a staff member](%{base_url}/about).

    email_reject_auto_generated:
      title: "Email Reject Auto Generated"
      subject_template: "[%{email_prefix}] Email issue -- Auto Generated Reply"
      text_body_template: |
        We're sorry, but your email message to %{destination} (titled %{former_title}) didn't work.

        Your email was marked as "auto generated", which means it was automatically created by a computer instead of being typed by a human; we can't accept those kinds of emails. If you believe this is an error, [contact a staff member](%{base_url}/about).

    email_reject_unrecognized_error:
      title: "Email Reject Unrecognized Error"
      subject_template: "[%{email_prefix}] Email issue -- Unrecognized Error"
      text_body_template: |
        We're sorry, but your email message to %{destination} (titled %{former_title}) didn't work.

        There was an unrecognized error while processing your email and it wasn't posted. You should try again, or [contact a staff member](%{base_url}/about).

    email_reject_attachment:
      title: "Email Attachment Rejected"
      subject_template: "[%{email_prefix}] Email issue -- Attachment Rejected"
      text_body_template: |
        Unfortunately some attachments in your email message to %{destination} (titled %{former_title}) were rejected.

        Details:
        %{rejected_errors}

        If you believe this is an error, [contact a staff member](%{base_url}/about).

    email_reject_reply_not_allowed:
      title: "Email Reject Reply Not Allowed"
      subject_template: "[%{email_prefix}] Email issue -- Reply Not Allowed"
      text_body_template: |
        We're sorry, but your email message to %{destination} (titled %{former_title}) didn't work.

        You don't have permissions to reply to the topic. If you believe this is an error, [contact a staff member](%{base_url}/about).

    email_error_notification:
      title: "Email Error Notification"
      subject_template: "[%{email_prefix}] Email issue -- POP authentication error"
      text_body_template: |
        Unfortunately, there was an authentication error while polling mails from the POP server.

        Please make sure you have properly configured the POP credentials in [the site settings](%{base_url}/admin/site_settings/category/email).

        If there is a web UI for the POP email account, you may need to log in on the web and check your settings there.

    email_revoked:
      title: "Email Revoked"
      subject_template: "Is your email address correct?"
      text_body_template: |
        We’re sorry, but we’re having trouble reaching you via email. Our last few emails to you have all bounced back as undeliverable.

        Can you make sure [your email address](%{base_url}/my/preferences/email) is valid and working? You may also wish to add our email address to your address book / contact list to improve deliverability.

    email_bounced: |
      The message to %{email} bounced.

      ### Details

      ``` text
      %{raw}
      ```

    ignored_users_summary:
      title: "Ignored User passed threshold"
      subject_template: "A user is being ignored by many other users"
      text_body_template: |
        Hello,

        This is an automated message from %{site_name} to inform you that @%{username} has been ignored by %{ignores_threshold} users. This could indicate a problem is developing in your community.

        You might want to [review recent posts](%{base_url}/u/%{username}/summary) from this user, and potentially other users in the [ignored and muted user report](%{base_url}/admin/reports/top_ignored_users).

        For additional guidance, please refer to our [community guidelines](%{base_url}/guidelines).

    too_many_spam_flags:
      title: "Too Many Spam Flags"
      subject_template: "New account on hold"
      text_body_template: |
        Hello,

        This is an automated message from %{site_name} to let you know that your posts have been temporarily hidden because they were flagged by the community.

        As a precautionary measure, your new account has been silenced and will be unable to create replies or topics until a staff member can review your account. We apologize for the inconvenience.

        For additional guidance, please refer to our [community guidelines](%{base_url}/guidelines).
    too_many_tl3_flags:
      title: "Too Many TL3 Flags"
      subject_template: "New account on hold"
      text_body_template: |
        Hello,

        This is an automated message from %{site_name} to let you know you that your account has been placed on hold due to a large number of community flags.

        As a precautionary measure, your new account has been silenced from creating new replies or topics until a staff member can review your account. We apologize for the inconvenience.

        For additional guidance, please refer to our [community guidelines](%{base_url}/guidelines).
    silenced_by_staff:
      title: "Silenced by Staff"
      subject_template: "Account temporarily on hold"
      text_body_template: |
        Hello,

        This is an automated message from %{site_name} to let you know that your account has been temporarily placed on hold as a precautionary measure.

        Please do continue to browse, but you won't be able to reply or create topics until a [staff member](%{base_url}/about) reviews your most recent posts. We apologize for the inconvenience.

        For additional guidance, refer to our [community guidelines](%{base_url}/guidelines).

    user_automatically_silenced:
      title: "User Automatically Silenced"
      subject_template: "New user %{username} silenced by community flags"
      text_body_template: |
        This is an automated message.

        The new user [%{username}](%{user_url}) was automatically silenced because multiple users flagged %{username}'s post(s).

        Please [review the flags](%{base_url}/admin/flags). If %{username} was incorrectly silenced from posting, click the unsilence button on [the admin page for this user](%{user_url}).

        This threshold can be changed via the `silence_new_user` site settings.

    spam_post_blocked:
      title: "Spam Post Blocked"
      subject_template: "New user %{username} posts blocked due to repeated links"
      text_body_template: |
        This is an automated message.

        The new user [%{username}](%{user_url}) tried to create multiple posts with links to %{domains}, but those posts were blocked to avoid spam. The user is still able to create new posts that do not link to %{domains}.

        Please [review the user](%{user_url}).

        This can be modified via the `newuser_spam_host_threshold` and `white_listed_spam_host_domains` site settings. Consider adding %{domains} to the whitelist if they should be exempt.

    unsilenced:
      title: "Unsilenced"
      subject_template: "Account no longer on hold"
      text_body_template: |
        Hello,

        This is an automated message from %{site_name} to let you know that your account is no longer on hold after staff review.

        You can now create new replies and topics again. Thank you for your patience.

    pending_users_reminder:
      title: "Pending Users Reminder"
      subject_template:
        one: "%{count} user waiting for approval"
        other: "%{count} users waiting for approval"
      text_body_template: |
        There are new user signups waiting to be approved (or rejected) before they can access this forum.

        [Please review them](%{base_url}/review).

    download_remote_images_disabled:
      title: "Download Remote Images Disabled"
      subject_template: "Downloading remote images disabled"
      text_body_template: "The `download_remote_images_to_local` setting was disabled because the disk space limit at `download_remote_images_threshold` was reached."

    dashboard_problems:
      title: "Dashboard Problems"
      subject_template: "New advice on your site dashboard"
      text_body_template: |
        We have some new advice and recommendations for you based on your current site settings.

        [Visit your site dashboard](%{base_url}/admin) to see it.

        If nothing is visible on your dashboard, another staff member may have already acted on this advice. A list of staff actions can be found in your [Staff Action Logs](%{base_url}/admin/logs/staff_action_logs).

    new_user_of_the_month:
      title: "You're a New User of the Month!"
      subject_template: "You're a New User of the Month!"
      text_body_template: |
        Congratulations, you've earned the **New User of the Month award for %{month_year}**. :trophy:

        This award is only granted to two new users per month, and it will be permanently visible on [the badges page](%{url}).

        You've quickly become a valuable member of our community. Thanks for joining, and keep up the great work!

    queued_posts_reminder:
      title: "Queued Posts Reminder"
      subject_template:
        one: "%{count} post waiting to be reviewed"
        other: "%{count} posts waiting to be reviewed"
      text_body_template: |
        Hello,

        Posts from new users were held for moderation and are currently waiting to be reviewed. [Approve or reject them here](%{base_url}/review?type=ReviewableQueuedPost).

  unsubscribe_link: |
    To unsubscribe from these emails, [click here](%{unsubscribe_url}).

  unsubscribe_link_and_mail: |
    To unsubscribe from these emails, [click here](%{unsubscribe_url}).

  unsubscribe_mailing_list: |
    You are receiving this because you enabled mailing list mode.

    To unsubscribe from these emails, [click here](%{unsubscribe_url}).

  subject_re: "Re: "
  subject_pm: "[PM] "
  email_from: "%{user_name} via %{site_name}"

  user_notifications:
    previous_discussion: "Previous Replies"
    reached_limit:
      one: "Heads up: We send a maximum of %{count} daily email. Check the site to see the ones that might be held back."
      other: "Heads up: We send a maximum of %{count} daily emails. Check the site to see the ones that might be held back. PS thanks for being popular!"
    in_reply_to: "In Reply To"
    unsubscribe:
      title: "Unsubscribe"
      description: "Not interested in getting these emails? No problem! Click below to unsubscribe instantly:"

    header_instructions: ""
    reply_by_email: "[Visit Topic](%{base_url}%{url}) or reply to this email to respond."
    reply_by_email_pm: "[Visit Message](%{base_url}%{url}) or reply to this email to respond to %{participants}."
    only_reply_by_email: "Reply to this email to respond."
    only_reply_by_email_pm: "Reply to this email to respond to %{participants}."
    visit_link_to_respond: "[Visit Topic](%{base_url}%{url}) to respond."
    visit_link_to_respond_pm: "[Visit Message](%{base_url}%{url}) to respond to %{participants}."

    posted_by: "Posted by %{username} on %{post_date}"

    pm_participants: "Participants: %{participants}"

    invited_group_to_private_message_body: |
      %{username} invited @%{group_name} to a message

      > **[%{topic_title}](%{topic_url})**
      >
      > %{topic_excerpt}

      at

      > %{site_title} -- %{site_description}

      To join the message, click the link below:

      %{topic_url}

    invited_to_private_message_body: |
      %{username} invited you to a message

      > **[%{topic_title}](%{topic_url})**
      >
      > %{topic_excerpt}

      at

      > %{site_title} -- %{site_description}

      To join the message, click the link below:

      %{topic_url}

    invited_to_topic_body: |
      %{username} invited you to a discussion

      > **[%{topic_title}](%{topic_url})**
      >
      > %{topic_excerpt}

      at

      > %{site_title} -- %{site_description}

      To join the discussion, click the link below:

      %{topic_url}

    user_invited_to_private_message_pm_group:
      title: "User Invited Group to PM"
      subject_template: "[%{email_prefix}] %{username} invited @%{group_name} to a message '%{topic_title}'"
      text_body_template: |
        %{header_instructions}

        %{message}

        %{respond_instructions}

    user_invited_to_private_message_pm:
      title: "User Invited to PM"
      subject_template: "[%{email_prefix}] %{username} invited you to a message '%{topic_title}'"
      text_body_template: |
        %{header_instructions}

        %{message}

        %{respond_instructions}

    user_invited_to_private_message_pm_staged:
      title: "User Invited to PM Staged"
      subject_template: "[%{email_prefix}] %{username} invited you to a message '%{topic_title}'"
      text_body_template: |
        %{header_instructions}

        %{message}

        %{respond_instructions}

    user_invited_to_topic:
      title: "User Invited to Topic"
      subject_template: "[%{email_prefix}] %{username} invited you to '%{topic_title}'"
      text_body_template: |
        %{header_instructions}

        %{message}

        %{respond_instructions}

    user_replied:
      title: "User Replied"
      subject_template: "[%{email_prefix}] %{topic_title}"
      text_body_template: |
        %{header_instructions}

        %{message}

        %{context}

        %{respond_instructions}

    user_replied_pm:
      title: "User Replied PM"
      subject_template: "[%{email_prefix}] [PM] %{topic_title}"
      text_body_template: |
        %{header_instructions}

        %{message}

        %{context}

        %{respond_instructions}

    user_quoted:
      title: "User Quoted"
      subject_template: "[%{email_prefix}] %{topic_title}"
      text_body_template: |
        %{header_instructions}

        %{message}

        %{context}

        %{respond_instructions}

    user_linked:
      title: "User Linked"
      subject_template: "[%{email_prefix}] %{topic_title}"
      text_body_template: |
        %{header_instructions}

        %{message}

        %{context}

        %{respond_instructions}

    user_mentioned:
      title: "User Mentioned"
      subject_template: "[%{email_prefix}] %{topic_title}"
      text_body_template: |
        %{header_instructions}

        %{message}

        %{context}

        %{respond_instructions}

    user_mentioned_pm:
      title: "User Mentioned PM"
      subject_template: "[%{email_prefix}] [PM] %{topic_title}"
      text_body_template: |
        %{header_instructions}

        %{message}

        %{context}

        %{respond_instructions}

    user_group_mentioned:
      title: "User Group Mentioned"
      subject_template: "[%{email_prefix}] %{topic_title}"
      text_body_template: |
        %{header_instructions}

        %{message}

        %{context}

        %{respond_instructions}

    user_posted:
      title: "User Posted"
      subject_template: "[%{email_prefix}] %{topic_title}"
      text_body_template: |
        %{header_instructions}

        %{message}

        %{context}

        %{respond_instructions}

    user_watching_first_post:
      title: "User Watching First Post"
      subject_template: "[%{email_prefix}] %{topic_title}"
      text_body_template: |
        %{header_instructions}

        %{message}

        %{context}

        %{respond_instructions}

    user_posted_pm:
      title: "User Posted PM"
      subject_template: "[%{email_prefix}] [PM] %{topic_title}"
      text_body_template: |
        %{header_instructions}

        %{message}

        %{context}

        %{respond_instructions}

    user_posted_pm_staged:
      title: "User Posted PM Staged"
      subject_template: "%{optional_re}%{topic_title}"
      text_body_template: |

        %{message}

    account_suspended:
      title: "Account Suspended"
      subject_template: "[%{email_prefix}] Your account has been suspended"
      text_body_template: |
        You have been suspended from the forum until %{suspended_till}.

        %{reason}

        %{message}

    account_silenced:
      title: "Account Silenced"
      subject_template: "[%{email_prefix}] Your account has been silenced"
      text_body_template: |
        You have been silenced from the forum until %{silenced_till}.

        %{reason}

        %{message}

    account_exists:
      title: "Account already exists"
      subject_template: "[%{email_prefix}] Account already exists"
      text_body_template: |
        You just tried to create an account at %{site_name}, or tried to change the email of an account to %{email}. However, an account already exists for %{email}.

        If you forgot your password, [reset it now](%{base_url}/password-reset).

        If you didn’t try to create an account for %{email} or change your email address, don’t worry – you can safely ignore this message.

        If you have any questions, [contact our friendly staff](%{base_url}/about).

    account_second_factor_disabled:
      title: "Two Factor Authentication disabled"
      subject_template: "[%{email_prefix}] Two Factor Authentication disabled"
      text_body_template: |
        Two factor authentication has been disabled on your account at %{site_name}. You can now log in with only your password; an additional authentication code is no longer required.

        If you did not choose to disable two factor authentication, someone may have compromised your account.

        If you have any questions, [contact our friendly staff](%{base_url}/about).

    digest:
      why: "A brief summary of %{site_link} since your last visit on %{last_seen_at}"
      since_last_visit: "Since your last visit"
      new_topics: "New Topics"
      unread_messages: "Unread Messages"
      unread_notifications: "Unread Notifications"
      liked_received: "Likes Received"
      new_users: "New Users"
      popular_topics: "Popular Topics"
      follow_topic: "Follow this topic"
      join_the_discussion: "Read More"
      popular_posts: "Popular Posts"
      more_new: "New for you"
      subject_template: "[%{email_prefix}] Summary"
      unsubscribe: "This summary is sent from %{site_link} when we haven't seen you in a while. Change %{email_preferences_link}, or %{unsubscribe_link} to unsubscribe."
      your_email_settings: "your email settings"
      click_here: "click here"
      from: "%{site_name}"
      preheader: "A brief summary since your last visit on %{last_seen_at}"
      custom:
        html:
          header: ""
          below_post_1: ""
          below_post_2: ""
          below_post_3: ""
          below_post_4: ""
          below_post_5: ""
          above_popular_topics: ""
          below_popular_topics: ""
          above_footer: ""
          below_footer: ""
        text:
          below_post_1: ""
          below_post_2: ""
          below_post_3: ""
          below_post_4: ""
          below_post_5: ""
          above_popular_topics: ""
          below_popular_topics: ""
          above_footer: ""
          below_footer: ""

    forgot_password:
      title: "Forgot Password"
      subject_template: "[%{email_prefix}] Password reset"
      text_body_template: |
        Somebody asked to reset your password on [%{site_name}](%{base_url}).

        If it was not you, you can safely ignore this email.

        Click the following link to choose a new password:
        %{base_url}/u/password-reset/%{email_token}

    email_login:
      title: "Log in via link"
      subject_template: "[%{email_prefix}] Log in via link"
      text_body_template: |
        Here's your link to log in at [%{site_name}](%{base_url}).

        If you did not request this link, you can safely ignore this email.

        Click the following link to log in:
        %{base_url}/session/email-login/%{email_token}

    set_password:
      title: "Set Password"
      subject_template: "[%{email_prefix}] Set Password"
      text_body_template: |
        Somebody asked to add a password to your account on [%{site_name}](%{base_url}). Alternatively, you can log in using any supported online service (Google, Facebook, etc) that is associated with this validated email address.

        If you did not make this request, you can safely ignore this email.

        Click the following link to choose a password:
        %{base_url}/u/password-reset/%{email_token}

    admin_login:
      title: "Admin Login"
      subject_template: "[%{email_prefix}] Login"
      text_body_template: |
        Somebody asked to login to your account on [%{site_name}](%{base_url}).

        If you did not make this request, you can safely ignore this email.

        Click the following link to login:
        %{base_url}/session/email-login/%{email_token}

    account_created:
      title: "Account Created"
      subject_template: "[%{email_prefix}] Your New Account"
      text_body_template: |
        A new account was created for you at %{site_name}

        Click the following link to choose a password for your new account:
        %{base_url}/u/password-reset/%{email_token}

    confirm_new_email:
      title: "Confirm New Email"
      subject_template: "[%{email_prefix}] Confirm your new email address"
      text_body_template: |
        Confirm your new email address for %{site_name} by clicking on the following link:

        %{base_url}/u/confirm-new-email/%{email_token}

    confirm_old_email:
      title: "Confirm Old Email"
      subject_template: "[%{email_prefix}] Confirm your current email address"
      text_body_template: |
        Before we can change your email address, we need you to confirm that you control
        the current email account. After you complete this step, we will have you confirm
        the new email address.

        Confirm your current email address for %{site_name} by clicking on the following link:

        %{base_url}/u/confirm-old-email/%{email_token}

    notify_old_email:
      title: "Notify Old Email"
      subject_template: "[%{email_prefix}] Your email address has been changed"
      text_body_template: |
        This is an automated message to let you know that your email address for
        %{site_name} has been changed. If this was done in error, please contact
        a site administrator.

        Your email address has been changed to:

        %{new_email}

    signup_after_approval:
      title: "Signup After Approval"
      subject_template: "You've been approved on %{site_name}!"
      text_body_template: |
        Welcome to %{site_name}!

        A staff member approved your account on %{site_name}.

        You can now access your new account by logging in at:
        %{base_url}

        If the above link is not clickable, try copying and pasting it into the address bar of your web browser.

        %{new_user_tips}

        We believe in [civilized community behavior](%{base_url}/guidelines) at all times.

        Enjoy your stay!

    signup:
      title: "Signup"
      subject_template: "[%{email_prefix}] Confirm your new account"
      text_body_template: |
        Welcome to %{site_name}!

        Click the following link to confirm and activate your new account:
        %{base_url}/u/activate-account/%{email_token}

        If the above link is not clickable, try copying and pasting it into the address bar of your web browser.

    activation_reminder:
      title: "Activation Reminder"
      subject_template: "[%{email_prefix}] Reminder to confirm your account"
      text_body_template: |
        Welcome to %{site_name}!

        This is a friendly reminder to activate your account.

        Click the following link to confirm and activate your new account:
        %{base_url}/u/activate-account/%{email_token}

        If the above link is not clickable, try copying and pasting it into the address bar of your web browser.

    suspicious_login:
      title: "New Login Alert"
      subject_template: "[%{site_name}] New Login from %{location}"
      text_body_template: |
        Hello,

        We noticed a login from a device or location you don’t usually use. Was this you?

         - Location: %{location} (%{client_ip})
         - Browser: %{browser}
         - Device: %{device} – %{os}

        If this was you, great! There’s nothing else you need to do.

        If this was not you, please [review your existing sessions](%{base_url}/my/preferences/account) and consider changing your password.

  page_not_found:
    title: "Oops! That page doesn’t exist or is private."
    popular_topics: "Popular"
    recent_topics: "Recent"
    see_more: "More"
    search_title: "Search this site"
    search_button: "Search"

  offline:
    title: "Cannot load app"
    offline_page_message: "It looks like you are offline! Please check your network connection and try again."

  login_required:
    welcome_message: |
      ## [Welcome to %{title}](#welcome)
      An account is required. Please create an account or log in to continue.
    welcome_message_invite_only: |
      ## [Welcome to %{title}](#welcome)
      An account is required. Please ask an existing member for an invite or log in to continue.

  deleted: "deleted"

  image: "image"

  upload:
    edit_reason: "downloaded local copies of images"
    unauthorized: "Sorry, the file you are trying to upload is not authorized (authorized extensions: %{authorized_extensions})."
    pasted_image_filename: "Pasted image"
    store_failure: "Failed to store upload #%{upload_id} for user #%{user_id}."
    file_missing: "Sorry, you must provide a file to upload."
    empty: "Sorry, but the file you provided is empty."
    png_to_jpg_conversion_failure_message: "An error happened when converting from PNG to JPG."
    attachments:
      too_large: "Sorry, the file you are trying to upload is too big (maximum size is %{max_size_kb}KB)."
    images:
      too_large: "Sorry, the image you are trying to upload is too big (maximum size is %{max_size_kb}KB), please resize it and try again."
      larger_than_x_megapixels: "Sorry, the image you are trying to upload is too large (maximum dimension is %{max_image_megapixels}-megapixels), please resize it and try again."
      size_not_found: "Sorry, but we couldn't determine the size of the image. Maybe your image is corrupted?"
    placeholders:
      too_large: "(image larger than %{max_size_kb}KB)"

  avatar:
    missing: "Sorry, we can't find any avatar associated with that email address. Can you try uploading it again?"

  flag_reason:
    sockpuppet: "A new user created a topic, and another new user at the same IP address (%{ip_address}) replied. See the <a href='%{base_path}/admin/site_settings/category/spam'>`flag_sockpuppets`</a> site setting."
    spam_hosts: "This new user tried to create multiple posts with links to the same domain. All posts from this user that include links should be reviewed. See the <a href='%{base_path}/admin/site_settings/category/spam'>`newuser_spam_host_threshold`</a> site setting."

  skipped_email_log:
    exceeded_emails_limit: "Exceeded max_emails_per_day_per_user"
    exceeded_bounces_limit: "Exceeded bounce_score_threshold"
    mailing_list_no_echo_mode: "Mailing list notifications disabled for user's own posts"
    user_email_no_user: "Can't find user with id %{user_id}"
    user_email_post_not_found: "Can't find a post with id %{post_id}"
    user_email_anonymous_user: "User is anonymous"
    user_email_user_suspended_not_pm: "User is suspended, not a message"
    user_email_seen_recently: "User was seen recently"
    user_email_notification_already_read: "The notification this email is about has already been read"
    user_email_notification_topic_nil: "post.topic is nil"
    user_email_post_user_deleted: "User of the post has been deleted."
    user_email_post_deleted: "post was deleted by the author"
    user_email_user_suspended: "user was suspended"
    user_email_already_read: "user has already read this post"
    user_email_access_denied: "user is not allowed to see this post"
    sender_message_blank: "message is blank"
    sender_message_to_blank: "message.to is blank"
    sender_text_part_body_blank: "text_part.body is blank"
    sender_body_blank: "body is blank"
    sender_post_deleted: "post has been deleted"
    sender_message_to_invalid: "recipient has invalid email address"

  color_schemes:
    base_theme_name: "Base"
    light: "Light"
    dark: "Dark"
    neutral: "Neutral"
    grey_amber: "Grey Amber"
    shades_of_blue: "Shades of Blue"
    latte: "Latte"
    summer: "Summer"
    dark_rose: "Dark Rose"
    default_theme_name: "Light"
    light_theme_name: "Light"
    dark_theme_name: "Dark"
    neutral_theme_name: "Neutral"
    grey_amber_theme_name: "Grey Amber"
    shades_of_blue_theme_name: "Shades of Blue"
    latte_theme_name: "Latte"
    summer_theme_name: "Summer"
    dark_rose_theme_name: "Dark Rose"

  edit_this_page: "Edit this page"

  csv_export:
    boolean_yes: "Yes"
    boolean_no: "No"
    rate_limit_error: "Posts can be downloaded once per day, please try again tomorrow."

  static_topic_first_reply: |
    Edit the first post in this topic to change the contents of the %{page_name} page.

  guidelines_topic:
    title: "FAQ/Guidelines"
    body: |
      <a name="civilized"></a>

      ## [This is a Civilized Place for Public Discussion](#civilized)

      Please treat this discussion forum with the same respect you would a public park. We, too, are a shared community resource &mdash; a place to share skills, knowledge and interests through ongoing conversation.

      These are not hard and fast rules, merely guidelines to aid the human judgment of our community and keep this a clean and well-lighted place for civilized public discourse.

      <a name="improve"></a>

      ## [Improve the Discussion](#improve)

      Help us make this a great place for discussion by always working to improve the discussion in some way, however small. If you are not sure your post adds to the conversation, think over what you want to say and try again later.

      The topics discussed here matter to us, and we want you to act as if they matter to you, too. Be respectful of the topics and the people discussing them, even if you disagree with some of what is being said.

      One way to improve the discussion is by discovering ones that are already happening. Spend time browsing the topics here before replying or starting your own, and you’ll have a better chance of meeting others who share your interests.

      <a name="agreeable"></a>

      ## [Be Agreeable, Even When You Disagree](#agreeable)

      You may wish to respond to something by disagreeing with it. That’s fine. But remember to _criticize ideas, not people_. Please avoid:

      * Name-calling
      * Ad hominem attacks
      * Responding to a post’s tone instead of its actual content
      * Knee-jerk contradiction

      Instead, provide reasoned counter-arguments that improve the conversation.

      <a name="participate"></a>

      ## [Your Participation Counts](#participate)

      The conversations we have here set the tone for every new arrival. Help us influence the future of this community by choosing to engage in discussions that make this forum an interesting place to be &mdash; and avoiding those that do not.

      Discourse provides tools that enable the community to collectively identify the best (and worst) contributions: bookmarks, likes, flags, replies, edits, and so forth. Use these tools to improve your own experience, and everyone else’s, too.

      Let’s leave our community better than we found it.

      <a name="flag-problems"></a>

      ## [If You See a Problem, Flag It](#flag-problems)

      Moderators have special authority; they are responsible for this forum. But so are you. With your help, moderators can be community facilitators, not just janitors or police.

      When you see bad behavior, don’t reply. It encourages the bad behavior by acknowledging it, consumes your energy, and wastes everyone’s time. _Just flag it_. If enough flags accrue, action will be taken, either automatically or by moderator intervention.

      In order to maintain our community, moderators reserve the right to remove any content and any user account for any reason at any time. Moderators do not preview new posts; the moderators and site operators take no responsibility for any content posted by the community.

      <a name="be-civil"></a>

      ## [Always Be Civil](#be-civil)

      Nothing sabotages a healthy conversation like rudeness:

      * Be civil. Don’t post anything that a reasonable person would consider offensive, abusive, or hate speech.
      * Keep it clean. Don’t post anything obscene or sexually explicit.
      * Respect each other. Don’t harass or grief anyone, impersonate people, or expose their private information.
      * Respect our forum. Don’t post spam or otherwise vandalize the forum.

      These are not concrete terms with precise definitions &mdash; avoid even the _appearance_ of any of these things. If you’re unsure, ask yourself how you would feel if your post was featured on the front page of the New York Times.

      This is a public forum, and search engines index these discussions. Keep the language, links, and images safe for family and friends.

      <a name="keep-tidy"></a>

      ## [Keep It Tidy](#keep-tidy)

      Make the effort to put things in the right place, so that we can spend more time discussing and less cleaning up. So:

      * Don’t start a topic in the wrong category.
      * Don’t cross-post the same thing in multiple topics.
      * Don’t post no-content replies.
      * Don’t divert a topic by changing it midstream.
      * Don’t sign your posts &mdash; every post has your profile information attached to it.

      Rather than posting “+1” or “Agreed”, use the Like button. Rather than taking an existing topic in a radically different direction, use Reply as a Linked Topic.

      <a name="stealing"></a>

      ## [Post Only Your Own Stuff](#stealing)

      You may not post anything digital that belongs to someone else without permission. You may not post descriptions of, links to, or methods for stealing someone’s intellectual property (software, video, audio, images), or for breaking any other law.

      <a name="power"></a>

      ## [Powered by You](#power)

      This site is operated by your [friendly local staff](%{base_path}/about) and *you*, the community. If you have any further questions about how things should work here, open a new topic in the [site feedback category](%{base_path}/c/site-feedback) and let's discuss! If there's a critical or urgent issue that can't be handled by a meta topic or flag, contact us via the [staff page](%{base_path}/about).

      <a name="tos"></a>

      ## [Terms of Service](#tos)

      Yes, legalese is boring, but we must protect ourselves &ndash; and by extension, you and your data &ndash; against unfriendly folks. We have a [Terms of Service](%{base_path}/tos) describing your (and our) behavior and rights related to content, privacy, and laws. To use this service, you must agree to abide by our [TOS](%{base_path}/tos).

  tos_topic:
    title: "Terms of Service"
    body: |
      These terms govern use of the Internet forum at <%{base_url}>. To use the forum, you must agree to these terms with %{company_name}, the company that runs the forum.

      The company may offer other products and services, under different terms. These terms apply only to use of the forum.

      Skip to:

      - [Important Terms](#heading--important-terms)
      - [Your Permission to Use the Forum](#heading--permission)
      - [Conditions for Use of the Forum](#heading--conditions)
      - [Acceptable Use](#heading--acceptable-use)
      - [Content Standards](#heading--content-standards)
      - [Enforcement](#heading--enforcement)
      - [Your Account](#heading--your-account)
      - [Your Content](#heading--your-content)
      - [Your Responsibility](#heading--responsibility)
      - [Disclaimers](#heading--disclaimers)
      - [Limits on Liability](#heading--liability)
      - [Feedback](#heading--feedback)
      - [Termination](#heading--termination)
      - [Disputes](#heading--disputes)
      - [General Terms](#heading--general)
      - [Contact](#heading--contact)
      - [Changes](#heading--changes)

      <h2 id="heading--important-terms"><a href="#heading--important-terms">Important Terms</a></h2>

      ***These terms include a number of important provisions that affect your rights and responsibilities, such as the disclaimers in [Disclaimers](#heading--disclaimers), limits on the company's liability to you in [Limits on Liability](#heading--liability), your agreement to cover the company for damages caused by your misuse of the forum in [Responsibility for Your Use](#heading--responsibility), and an agreement to arbitrate disputes in [Disputes](#heading--disputes).***

      <h2 id="heading--permission"><a href="#heading--permission">Your Permission to Use the Forum</a></h2>

      Subject to these terms, the company gives you permission to use the forum. Everyone needs to agree to these terms to use the forum.

      <h2 id="heading--conditions"><a href="#heading--conditions">Conditions for Use of the Forum</a></h2>

      Your permission to use the forum is subject to the following conditions:

      1. You must be at least thirteen years old.

      2. You may no longer use the forum if the company contacts you directly to say that you may not.

      3. You must use the forum in accordance with [Acceptable Use](#heading--acceptable-use) and [Content Standards](#heading--content-standards).

      <h2 id="heading--acceptable-use"><a href="#heading--acceptable-use">Acceptable Use</a></h2>

      1. You may not break the law using the forum.

      2. You may not use or try to use another's account on the forum without their specific permission.

      3. You may not buy, sell, or otherwise trade in user names or other unique identifiers on the forum.

      4. You may not send advertisements, chain letters, or other solicitations through the forum, or use the forum to gather addresses or other personal data for commercial mailing lists or databases.

      5. You may not automate access to the forum, or monitor the forum, such as with a web crawler, browser plug-in or add-on, or other computer program that is not a web browser. You may crawl the forum to index it for a publicly available search engine, if you run one.

      6. You may not use the forum to send e-mail to distribution lists, newsgroups, or group mail aliases.

      7. You may not falsely imply that you're affiliated with or endorsed by the company.

      8. You may not hyperlink to images or other non-hypertext content on the forum on other webpages.

      9. You may not remove any marks showing proprietary ownership from materials you download from the forum.

      10. You may not show any part of the forum on other websites with `<iframe>`.

      11. You may not disable, avoid, or circumvent any security or access restrictions of the forum.

      12. You may not strain infrastructure of the forum with an unreasonable volume of requests, or requests designed to impose an unreasonable load on information systems underlying the forum.

      13. You may not impersonate others through the forum.

      14. You may not encourage or help anyone in violation of these terms.

      <h2 id="heading--content-standards"><a href="#heading--content-standards">Content Standards</a></h2>

      1. You may not submit content to the forum that is illegal, offensive, or otherwise harmful to others. This includes content that is harassing, inappropriate, or abusive.

      2. You may not submit content to the forum that violates the law, infringes anyone's intellectual property rights, violates anyone's privacy, or breaches agreements you have with others.

      3. You may not submit content to the forum containing malicious computer code, such as computer viruses or spyware.

      4. You may not submit content to the forum as a mere placeholder, to hold a particular address, user name, or other unique identifier.

      5. You may not use the forum to disclose information that you don't have the right to disclose, like others' confidential or personal information.

      <h2 id="heading--enforcement"><a href="#heading--enforcement">Enforcement</a></h2>

      The company may investigate and prosecute violations of these terms to the fullest legal extent. The company may notify and cooperate with law enforcement authorities in prosecuting violations of the law and these terms.

      The company reserves the right to change, redact, and delete content on the forum for any reason. If you believe someone has submitted content to the forum in violation of these terms, [contact us immediately](#heading--contact).

      <h2 id="heading--your-account"><a href="#heading--your-account">Your Account</a></h2>

      You must create and log into an account to use some features of the forum.

      To create an account, you must provide some information about yourself. If you create an account, you agree to provide, at a minimum, a valid e-mail address, and to keep that address up-to-date. You may close your account at any time by e-mailing <%{contact_email}>.

      You agree to be responsible for all action taken using your account, whether authorized by you or not, until you either close your account or notify the company that your account has been compromised. You agree to notify the company immediately if you suspect your account has been compromised. You agree to select a secure password for your account, and keep it secret.

      The company may restrict, suspend, or close your account on the forum according to its policy for handling copyright-related takedown requests, or if the company reasonably believes that you've broken any rule in these terms.

      <h2 id="heading--your-content"><a href="#heading--your-content">Your Content</a></h2>

      Nothing in these terms gives the company any ownership rights in intellectual property that you share with the forum, such as your account information, posts, or other content you submit to the forum. Nothing in these terms gives you any ownership rights in the company's intellectual property, either.

      Between you and the company, you remain solely responsible for content you submit to the forum. You agree not to wrongly imply that content you submit to the forum is sponsored or approved by the company. These terms do not obligate the company to store, maintain, or provide copies of content you submit, and to change it, according to these terms.

      Content you submit to the forum belongs to you, and you decide what permission to give others for it. But at a minimum, you license the company to provide content that you submit to the forum to other users of the forum. That special license allows the company to copy, publish, and analyze content you submit to the forum.

      When content you submit is removed from the forum, whether by you or by the company, the company's special license ends when the last copy disappears from the company's backups, caches, and other systems. Other licenses you apply to content you submit, such as [Creative Commons](https://creativecommons.org) licenses, may continue after your content is removed. Those licenses may give others, or the company itself, the right to share your content through the forum again.

      Others who receive content you submit to the forum may violate the terms on which you license your content. You agree that the company will not be liable to you for those violations or their consequences.

      <h2 id="heading--responsibility"><a href="#heading--responsibility">Your Responsibility</a></h2>

      You agree to indemnify the company from legal claims by others related to your breach of these terms, or breach of these terms by others using your account on the forum. Both you and the company agree to notify the other side of any legal claims for which you might have to indemnify the company as soon as possible. If the company fails to notify you of a legal claim promptly, you won't have to indemnify the company for damages that you could have defended against or mitigated with prompt notice. You agree to allow the company to control investigation, defense, and settlement of legal claims for which you would have to indemnify the company, and to cooperate with those efforts. The company agrees not to agree to any settlement that admits fault for you or imposes obligations on you without your prior agreement.

      <h2 id="heading--disclaimers"><a href="#heading--disclaimers">Disclaimers</a></h2>

      ***You accept all risk of using the forum and content on the forum. As far as the law allows, the company and its suppliers provide the forum as is, without any warranty whatsoever.***

      The forum may hyperlink to and integrate forums and services run by others. The company does not make any warranty about services run by others, or content they may provide. Use of services run by others may be governed by other terms between you and the one running service.

      <h2 id="heading--liability"><a href="#heading--liability">Limits on Liability</a></h2>

      ***Neither the company nor its suppliers will be liable to you for breach-of-contract damages their personnel could not have reasonably foreseen when you agreed to these terms.***

      ***As far as the law allows, the total liability to you for claims of any kind that are related to the forum or content on the forum will be limited to $50.***

      <h2 id="heading--feedback"><a href="#heading--feedback">Feedback</a></h2>

      The company welcomes your feedback and suggestions for the forum. See the [Contact](#heading--contact) section below for ways to get in touch with us.

      You agree that the company will be free to act on feedback and suggestions you provide, and that the company won't have to notify you that your feedback was used, get your permission to use it, or pay you. You agree not to submit feedback or suggestions that you believe might be confidential or proprietary, to you or others.

      <h2 id="heading--termination"><a href="#heading--termination">Termination</a></h2>

      Either you or the company may end the agreement written out in these terms at any time. When our agreement ends, your permission to use the forum also ends.

      The following provisions survive the end of our agreement: [Your Content](#heading--your-content), [Feedback](#heading--feedback), [Your Responsibility](#heading--responsibility), [Disclaimers](#heading--disclaimers), [Limits on Liability](#heading--liability), and [General Terms](#heading--general).

      <h2 id="heading--disputes"><a href="#heading--disputes">Disputes</a></h2>

      %{governing_law} will govern any dispute related to these terms or your use of the forum.

      You and the company agree to seek injunctions related to these terms only in state or federal court in %{city_for_disputes}. Neither you nor the company will object to jurisdiction, forum, or venue in those courts.

      ***Other than to seek an injunction or for claims under the Computer Fraud and Abuse Act, you and the company will resolve any dispute by binding American Arbitration Association arbitration. Arbitration will follow the AAA's Commercial Arbitration Rules and Supplementary Procedures for Consumer Related Disputes. Arbitration will happen in %{city_for_disputes}. You will settle any dispute as an individual, and not as part of a class action or other representative proceeding, whether as the plaintiff or a class member. No arbitrator will consolidate any dispute with any other arbitration without the company's permission.***

      Any arbitration award will include costs of the arbitration, reasonable attorneys' fees, and reasonable costs for witnesses. You and the company may enter arbitration awards in any court with jurisdiction.

      <h2 id="heading--general"><a href="#heading--general">General Terms</a></h2>

      If a provision of these terms is unenforceable as written, but could be changed to make it enforceable, that provision should be modified to the minimum extent necessary to make it enforceable. Otherwise, that provision should be removed.

      You may not assign your agreement with the company. The company may assign your agreement to any affiliate of the company, any other company that obtains control of the company, or any other company that buys assets of the company related to the forum. Any attempted assignment against these terms has no legal effect.

      Neither the exercise of any right under this Agreement, nor waiver of any breach of this Agreement, waives any other breach of this Agreement.

      These terms embody all the terms of agreement between you and the company about use of the forum. These terms entirely replace any other agreements about your use of the forum, written or not.

      <h2 id="heading--contact"><a href="#heading--contact">Contact</a></h2>

      You may notify the company under these terms, and send questions to the company, at <%{contact_email}>.

      The company may notify you under these terms using the e-mail address you provide for your account on the forum, or by posting a message to the homepage of the forum or your account page.

      <h2 id="heading--changes"><a href="#heading--changes">Changes</a></h2>

      The company last updated these terms on July 12, 2018, and may update these terms again. The company will post all updates to the forum. For updates that contain substantial changes, the company agrees to e-mail you, if you've created an account and provided a valid e-mail address. The company may also announce updates with special messages or alerts on the forum.

      Once you get notice of an update to these terms, you must agree to the new terms in order to keep using the forum.

  privacy_topic:
    title: "Privacy Policy"
    body: |
      <a name="collect"></a>

      ## [What information do we collect?](#collect)

      We collect information from you when you register on our site and gather data when you participate in the forum by reading, writing, and evaluating the content shared here.

      When registering on our site, you may be asked to enter your name and e-mail address. You may, however, visit our site without registering. Your e-mail address will be verified by an email containing a unique link. If that link is visited, we know that you control the e-mail address.

      When registered and posting, we record the IP address that the post originated from. We also may retain server logs which include the IP address of every request to our server.

      <a name="use"></a>

      ## [What do we use your information for?](#use)

      Any of the information we collect from you may be used in one of the following ways:

      * To personalize your experience &mdash; your information helps us to better respond to your individual needs.
      * To improve our site &mdash; we continually strive to improve our site offerings based on the information and feedback we receive from you.
      * To improve customer service &mdash; your information helps us to more effectively respond to your customer service requests and support needs.
      * To send periodic emails &mdash; The email address you provide may be used to send you information, notifications that you request about changes to topics or in response to your user name, respond to inquiries, and/or other requests or questions.

      <a name="protect"></a>

      ## [How do we protect your information?](#protect)

      We implement a variety of security measures to maintain the safety of your personal information when you enter, submit, or access your personal information.

      <a name="data-retention"></a>

      ## [What is your data retention policy?](#data-retention)

      We will make a good faith effort to:

      * Retain server logs containing the IP address of all requests to this server no more than 90 days.
      * Retain the IP addresses associated with registered users and their posts no more than 5 years.

      <a name="cookies"></a>

      ## [Do we use cookies?](#cookies)

      Yes. Cookies are small files that a site or its service provider transfers to your computer's hard drive through your Web browser (if you allow). These cookies enable the site to recognize your browser and, if you have a registered account, associate it with your registered account.

      We use cookies to understand and save your preferences for future visits and compile aggregate data about site traffic and site interaction so that we can offer better site experiences and tools in the future. We may contract with third-party service providers to assist us in better understanding our site visitors. These service providers are not permitted to use the information collected on our behalf except to help us conduct and improve our business.

      <a name="disclose"></a>

      ## [Do we disclose any information to outside parties?](#disclose)

      We do not sell, trade, or otherwise transfer to outside parties your personally identifiable information. This does not include trusted third parties who assist us in operating our site, conducting our business, or servicing you, so long as those parties agree to keep this information confidential. We may also release your information when we believe release is appropriate to comply with the law, enforce our site policies, or protect ours or others rights, property, or safety. However, non-personally identifiable visitor information may be provided to other parties for marketing, advertising, or other uses.

      <a name="third-party"></a>

      ## [Third party links](#third-party)

      Occasionally, at our discretion, we may include or offer third party products or services on our site. These third party sites have separate and independent privacy policies. We therefore have no responsibility or liability for the content and activities of these linked sites. Nonetheless, we seek to protect the integrity of our site and welcome any feedback about these sites.

      <a name="coppa"></a>

      ## [Children's Online Privacy Protection Act Compliance](#coppa)

      Our site, products and services are all directed to people who are at least 13 years old or older. If this server is in the USA, and you are under the age of 13, per the requirements of COPPA ([Children's Online Privacy Protection Act](https://en.wikipedia.org/wiki/Children%27s_Online_Privacy_Protection_Act)), do not use this site.

      <a name="online"></a>

      ## [Online Privacy Policy Only](#online)

      This online privacy policy applies only to information collected through our site and not to information collected offline.

      <a name="consent"></a>

      ## [Your Consent](#consent)

      By using our site, you consent to our web site privacy policy.

      <a name="changes"></a>

      ## [Changes to our Privacy Policy](#changes)

      If we decide to change our privacy policy, we will post those changes on this page.

      This document is CC-BY-SA. It was last updated May 31, 2013.

  badges:
    mass_award:
      errors:
        invalid_csv: We encountered an error on line %{line_number}. Please confirm the CSV has one email per line.
    editor:
      name: Editor
      description: First post edit
      long_description: |
        This badge is granted the first time you edit one of your posts. While you won’t be able to edit your posts forever, editing is encouraged — you can improve the formatting, fix small mistakes, or add anything you missed when you originally posted. Edit to make your posts even better!
    wiki_editor:
      name: Wiki Editor
      description: First wiki edit
      long_description: |
        This badge is granted the first time you edit one wiki post.
    basic_user:
      name: Basic
      description: <a href="https://blog.discourse.org/2018/06/understanding-discourse-trust-levels/">Granted</a> all essential community functions
      long_description: |
        This badge is granted when you reach trust level 1. Thanks for sticking around and reading a few topics to learn what our community is about. New user restrictions have been lifted; you’ve been granted all essential community abilities, such as personal messaging, flagging, wiki editing, and the ability to post multiple images and links.
    member:
      name: Member
      description: <a href="https://blog.discourse.org/2018/06/understanding-discourse-trust-levels/">Granted</a> invitations, group messaging, more likes
      long_description: |
        This badge is granted when you reach trust level 2. Thanks for participating over a period of weeks to truly join our community. You can now send invitations from your user page or individual topics, create group personal messages, and have more likes per day.
    regular:
      name: Regular
      description: <a href="https://blog.discourse.org/2018/06/understanding-discourse-trust-levels/">Granted</a> recategorize, rename, followed links, wiki, more likes
      long_description: |
        This badge is granted when you reach trust level 3. Thanks for being a regular part of our community over a period of months. You’re now one of the most active readers, and a reliable contributor that makes our community great. You can now recategorize and rename topics, take advantage of more powerful spam flags, access a private lounge area, and you’ll also get lots more likes per day.
    leader:
      name: Leader
      description: <a href="https://blog.discourse.org/2018/06/understanding-discourse-trust-levels/">Granted</a> global edit, pin, close, archive, split and merge, more likes
      long_description: |
        This badge is granted when you reach trust level 4. You’re a leader in this community as selected by staff, and you set a positive example for the rest of the community in your actions and words here. You have the ability to edit all posts, take common topic moderator actions such as pin, close, unlist, archive, split, and merge.
    welcome:
      name: Welcome
      description: Received a like
      long_description: |
        This badge is granted when you receive your first like on a post. Congratulations, you’ve posted something that your fellow community members found interesting, cool, or useful!
    autobiographer:
      name: Autobiographer
      description: Filled out <a href="%{base_uri}/my/preferences/profile">profile</a> information
      long_description: |
        This badge is granted for filling out <a href="%{base_uri}/my/preferences/profile">your user profile</a> and selecting a profile picture. Letting the community know a bit more about who you are and what you’re interested in makes for a better, more connected community. Join us!
    anniversary:
      name: Anniversary
      description: Active member for a year, posted at least once
      long_description: |
        This badge is granted when you’ve been a member for a year with at least one post in that year. Thank you for sticking around and contributing to our community. We couldn’t do it without you.
    nice_post:
      name: Nice Reply
      description: Received 10 likes on a reply
      long_description: |
        This badge is granted when your reply gets 10 likes. Your reply made an impression on the community and helped move the conversation forward.
    good_post:
      name: Good Reply
      description: Received 25 likes on a reply
      long_description: |
        This badge is granted when your reply gets 25 likes. Your reply was exceptional and made the conversation much more interesting.
    great_post:
      name: Great Reply
      description: Received 50 likes on a reply
      long_description: |
        This badge is granted when your reply gets 50 likes. Wow! Your reply was inspiring, fascinating, hilarious, or insightful and the community loved it!
    nice_topic:
      name: Nice Topic
      description: Received 10 likes on a topic
      long_description: |
        This badge is granted when your topic gets 10 likes. You started an interesting conversation that the community enjoyed.
    good_topic:
      name: Good Topic
      description: Received 25 likes on a topic
      long_description: |
        This badge is granted when your topic gets 25 likes. You launched a vibrant conversation that the community rallied around.
    great_topic:
      name: Great Topic
      description: Received 50 likes on a topic
      long_description: |
        This badge is granted when your topic gets 50 likes. You kicked off a fascinating conversation and the community loved the lively discussion that resulted!
    nice_share:
      name: Nice Share
      description: Shared a post with 25 unique visitors
      long_description: |
        This badge is granted for sharing a link that was clicked by 25 outside visitors. Thanks for spreading the word about our discussions, and this community.
    good_share:
      name: Good Share
      description: Shared a post with 300 unique visitors
      long_description: |
        This badge is granted for sharing a link that was clicked by 300 outside visitors. Good work! You’ve shown off a great discussion to a bunch of new people and helped this community grow.
    great_share:
      name: Great Share
      description: Shared a post with 1000 unique visitors
      long_description: |
        This badge is granted for sharing a link that was clicked by 1000 outside visitors. Wow! You’ve promoted an interesting discussion to a huge new audience, and helped us grow our community in a big way!
    first_like:
      name: First Like
      description: Liked a post
      long_description: |
        This badge is granted the first time you like a post using the :heart: button. Liking posts is a great way to let your fellow community members know that what they posted was interesting, useful, cool, or fun. Share the love!
    first_flag:
      name: First Flag
      description: Flagged a post
      long_description: |
        This badge is granted the first time you flag a post. Flagging is how we all help keep this a nice place for everyone. If you notice any posts that require moderator attention for any reason please don’t hesitate to flag. If you see a problem, :flag_black: flag it!
    promoter:
      name: Promoter
      description: Invited a user
      long_description: |
        This badge is granted when you invite someone to join the community via the invite button on your user page, or at the bottom of a topic. Inviting friends who might be interested in specific discussions is a great way to introduce new people to our community, so thanks!
    campaigner:
      name: Campaigner
      description: Invited 3 basic users
      long_description: |
        This badge is granted when you’ve invited 3 people who subsequently spent enough time on the site to become basic users. A vibrant community needs a regular infusion of newcomers who regularly participate and add new voices to the conversations.
    champion:
      name: Champion
      description: Invited 5 members
      long_description: |
        This badge is granted when you’ve invited 5 people who subsequently spent enough time on the site to become full members. Wow! Thanks for expanding the diversity of our community with new members!
    first_share:
      name: First Share
      description: Shared a post
      long_description: |
        This badge is granted the first time you share a link to a reply or topic using the share button. Sharing links is a great way to show off interesting discussions with the rest of the world and grow your community.
    first_link:
      name: First Link
      description: Added a link to another topic
      long_description: |
        This badge is granted the first time you add a link to another topic. Linking topics helps fellow readers find interesting related conversations, by showing the connections between topics in both directions. Link freely!
    first_quote:
      name: First Quote
      description: Quoted a post
      long_description: |
        This badge is granted the first time you quote a post in your reply. Quoting relevant parts of earlier posts in your reply helps keep discussions connected together and on topic. The easiest way to quote is to highlight a section of a post, and then press any reply button. Quote generously!
    read_guidelines:
      name: Read Guidelines
      description: Read the <a href="%{base_uri}/guidelines">community guidelines</a>
      long_description: |
        This badge is granted for <a href="%{base_uri}/guidelines">reading the community guidelines</a>. Following and sharing these simple guidelines helps build a safe, fun, and sustainable community for everyone. Always remember there’s another human being, one very much like yourself, on the other side of that screen. Be nice!
    reader:
      name: Reader
      description: Read every reply in a topic with more than 100 replies
      long_description: |
        This badge is granted the first time you read a long topic with more than 100 replies. Reading a conversation closely helps you follow the discussion, understand different viewpoints, and leads to more interesting conversations. The more you read, the better the conversation gets. As we like to say, Reading is Fundamental! :slight_smile:
    popular_link:
      name: Popular Link
      description: Posted an external link with 50 clicks
      long_description: |
        This badge is granted when a link you shared gets 50 clicks. Thanks for posting a useful link that added interesting context to the conversation!
    hot_link:
      name: Hot Link
      description: Posted an external link with 300 clicks
      long_description: |
        This badge is granted when a link you shared gets 300 clicks. Thanks for posting a fascinating link that drove the conversation forward and illuminated the discussion!
    famous_link:
      name: Famous Link
      description: Posted an external link with 1000 clicks
      long_description: |
        This badge is granted when a link you shared gets 1000 clicks. Wow! You posted a link that significantly improved the conversation by adding essential detail, context, and information. Great work!
    appreciated:
      name: Appreciated
      description: Received 1 like on 20 posts
      long_description: |
        This badge is granted when you receive at least one like on 20 different posts. The community is enjoying your contributions to the conversations here!
    respected:
      name: Respected
      description: Received 2 likes on 100 posts
      long_description: |
        This badge is granted when you receive at least 2 likes on 100 different posts. The community is growing to respect your many contributions to the conversations here.
    admired:
      name: Admired
      description: Received 5 likes on 300 posts
      long_description: |
        This badge is granted when you receive at least 5 likes on 300 different posts. Wow! The community admires your frequent, high quality contributions to the conversations here.
    out_of_love:
      name: Out of Love
      description: Used %{max_likes_per_day} likes in a day
      long_description: |
        This badge is granted when you use all %{max_likes_per_day} of your daily likes. Remembering to take a moment and like the posts you enjoy and appreciate encourages your fellow community members to create even more great discussions in the future.
    higher_love:
      name: Higher Love
      description: Used %{max_likes_per_day} likes in a day 5 times
      long_description: |
        This badge is granted when you use all %{max_likes_per_day} of your daily likes for 5 days. Thanks for taking the time actively encouraging the best conversations every day!
    crazy_in_love:
      name: Crazy in Love
      description: Used 50 likes in a day 20 times
      long_description: |
        This badge is granted when you use all %{max_likes_per_day} of your daily likes for 20 days. Wow! You’re a role model for encouraging your fellow community members!
    thank_you:
      name: Thank You
      description: Has 20 liked posts and gave 10 likes
      long_description: |
        This badge is granted when you have 20 liked posts and give 10 or more likes in return. When someone likes your posts, you find the time to like what others are posting, too.
    gives_back:
      name: Gives Back
      description: Has 100 liked posts and gave 100 likes
      long_description: |
        This badge is granted when you have 100 liked posts and give 100 or more likes in return. Thanks for paying it forward!
    empathetic:
      name: Empathetic
      description: Has 500 liked posts and gave 1000 likes
      long_description: |
        This badge is granted when you have 500 liked posts and give 1000 or more likes in return. Wow! You’re a model of generosity and mutual appreciation :two_hearts:.
    first_emoji:
      name: First Emoji
      description: Used an Emoji in a Post
      long_description: |
        This badge is granted the first time you add an Emoji to your post :thumbsup:. Emoji let you convey emotion in your posts, from happiness :smiley: to sadness :anguished: to anger :angry: and everything in between :sunglasses:. Just type a : (colon) or press the Emoji toolbar button in the editor to select from hundreds of choices :ok_hand:
    first_mention:
      name: First Mention
      description: Mentioned a user in a post
      long_description: |
        This badge is granted the first time you mention someone’s @username in your post. Each mention generates a notification to that person, so they know about your post. Just begin typing @ (at symbol) to mention any user or, if allowed, group – it’s a convenient way to bring something to their attention.
    first_onebox:
      name: First Onebox
      description: Posted a link that was oneboxed
      long_description: |
        This badge is granted the first time you post a link on a line by itself, which automatically expanded into a onebox with a summary, title, and (when available) picture.
    first_reply_by_email:
      name: First Reply By Email
      description: Replied to a post via email
      long_description: |
        This badge is granted the first time you reply to a post via email :e-mail:.
    new_user_of_the_month:
      name: "New User of the Month"
      description: Outstanding contributions in their first month
      long_description: |
        This badge is granted to congratulate two new users each month for their excellent overall contributions, as measured by how often their posts were liked, and by whom.
    enthusiast:
      name: Enthusiast
      description: Visited 10 consecutive days
      long_description: |
        This badge is granted for visiting 10 consecutive days. Thanks for sticking with us for over a week!
    aficionado:
      name: Aficionado
      description: Visited 100 consecutive days
      long_description: |
        This badge is granted for visiting 100 consecutive days. That’s more than three months!
    devotee:
      name: Devotee
      description: Visited 365 consecutive days
      long_description: |
        This badge is granted for visiting 365 consecutive days. Wow, an entire year!
    badge_title_metadata: "%{display_name} badge on %{site_title}"

  admin_login:
    success: "Email Sent"
    errors:
      unknown_email_address: "Unknown email address."
      invalid_token: "Invalid token."
    email_input: "Admin Email"
    submit_button: "Send Email"

  performance_report:
    initial_post_raw: This topic includes daily performance reports for your site.
    initial_topic_title: Website performance reports

  tags:
    title: "Tags"
    staff_tag_disallowed: 'The tag "%{tag}" may only be applied by staff.'
    staff_tag_remove_disallowed: 'The tag "%{tag}" may only be removed by staff.'
    minimum_required_tags:
      one: "You must select at least %{count} tag."
      other: "You must select at least %{count} tags."
    upload_row_too_long: "The CSV file should have one tag per line. Optionally the tag can be followed by a comma, then the tag group name."
    forbidden:
      invalid:
        one: "The tag you selected cannot be used"
        other: "None of the tags you selected can be used"
      in_this_category: '"%{tag_name}" cannot be used in this category'
      restricted_to:
        one: '"%{tag_name}" is restricted to the "%{category_names}" category'
        other: '"%{tag_name}" is restricted to the following categories: %{category_names}'
      synonym: 'Synonyms are not allowed. Use "%{tag_name}" instead.'
      has_synonyms: '"%{tag_name}" cannot be used because it has synonyms.'
    required_tags_from_group:
      one: "You must include at least %{count} %{tag_group_name} tag."
      other: "You must include at least %{count} %{tag_group_name} tags."
    invalid_target_tag: "cannot be a synonym of a synonym"
    synonyms_exist: "is not allowed while synonyms exist"
  rss_by_tag: "Topics tagged %{tag}"

  finish_installation:
    congratulations: "Congratulations, you installed Discourse!"
    register:
      button: "Register"
      title: "Register Admin Account"
      help: "register a new account to get started"
      no_emails: "Unfortunately, no administrator emails were defined during setup, so finalizing the configuration may be difficult. Please add a developer email in the configuration file or <a href='https://meta.discourse.org/t/create-admin-account-from-console/17274'>create an administrator account from console</a>."
    confirm_email:
      title: "Confirm your Email"
      message: "<p>We sent an activation mail to <b>%{email}</b>. Please follow the instructions in the email to activate your account.</p><p>If it doesn't arrive, check your spam folder, and <a href='https://meta.discourse.org/t/troubleshooting-email-on-a-new-discourse-install/16326'>ensure you set up email correctly</a>.</p>"
    resend_email:
      title: "Resend Activation Email"
      message: "<p>We've re-sent the activation email to <b>%{email}</b>"

  safe_mode:
    title: "Enter safe mode"
    description: "Safe mode allows you to test your site without loading plugins or site customizations."
    no_customizations: "Disable current theme"
    only_official: "Disable unofficial plugins"
    no_plugins: "Disable all plugins"
    enter: "Enter Safe Mode"
    must_select: "You must select at least one option to enter safe mode."
  wizard:
    title: "Discourse Setup"
    step:
      locale:
        title: "Welcome to your Discourse!"
        fields:
          default_locale:
            description: "What’s the default language for your community?"

      forum_title:
        title: "Name"
        description: "Your name is a sign visible in the distance, the <i>first</i> thing potential visitors will notice about your community. What does your name and title say about your community?"

        fields:
          title:
            label: "Your community’s name"
            placeholder: "Jane’s Hangout"
          site_description:
            label: "Describe your community in one short sentence"
            placeholder: "A place for Jane and her friends to discuss cool stuff"
          short_site_description:
            label: "Describe your community in few words"
            placeholder: "Best community ever"

      introduction:
        title: "Introduction"
        disabled:
          "<p>We couldn’t find any topic with the title “%{topic_title}”.</p>
          <ul>
          <li>If you have changed the title, edit that topic to modify your site’s introductory text.</li>
          <li>If you have deleted this topic, create another topic with “%{topic_title}” as the title. The content of the first post is your site’s introductory text.</li>
          </ul>"

        fields:
          welcome:
            label: "Welcome Topic"
            description:
              "<p>How would you describe your community to a stranger on an elevator in about 1 minute?</p>
              <ul>
              <li>Who are these discussions for?</li>
              <li>What can I find here?</li>
              <li>Why should I visit?</li>
              </ul>
              <p>Your welcome topic is the first thing new arrivals will read. Think of it as your <b>one paragraph</b> 'elevator pitch' or 'mission statement'. </p>"
            one_paragraph: "Please restrict your welcome message to one paragraph."

      privacy:
        title: "Access"
        description: "<p>Is your community open to everyone, or is it restricted by membership, invitation, or approval? If you prefer, you can set things up privately, then switch over to public later.</p>"

        fields:
          privacy:
            choices:
              open:
                label: "Public"
                description: "Anyone can access this community"
              restricted:
                label: "Private"
                description: "Only logged in users can access this community"
          privacy_options:
            description: "How do new users sign up for an account?"
            choices:
              open:
                label: "Users can sign up on their own."
              invite_only:
                label: "Users must be invited by trusted users or staff before they can sign up."
              must_approve:
                label: "Users can sign up on their own, but must be approved by staff."

      contact:
        title: "Contact"
        fields:
          contact_email:
            label: "Mail"
            placeholder: "name@example.com"
            description: "Email address for the person or group responsible for this community. Used for critical notifications such as unhandled flags, security updates, and on <a href='%{base_path}/about' target='_blank'>your about page</a> for urgent community contact."
          contact_url:
            label: "Web Page"
            placeholder: "https://www.example.com/contact-us"
            description: "General contact web page for you or your organization. Will be displayed on <a href='%{base_path}/about' target='_blank'>your about page</a>."
          site_contact:
            label: "Automated Messages"
            description: "All automated Discourse personal messages will be sent from this user, such as flag warnings and backup completion notices."

      corporate:
        title: "Organization"
        description: "This information will be entered in your <a href='%{base_path}/tos' target='blank'>Terms of Service</a>, which is a topic you can edit in the Staff category. If you don’t have a company, feel free to skip this step for now."

        fields:
          company_name:
            label: "Company Name"
            placeholder: "Example Organization"
          governing_law:
            label: "Governing Law"
            placeholder: "California law"
          city_for_disputes:
            label: "City for Disputes"
            placeholder: "San Francisco, California"

      colors:
        title: "Theme"

      themes_further_reading:
        title: "Themes"
        description:
          "Looking to customize your Discourse? Take advantage of our powerful theming system:
          <ul>
          <li><a href='https://meta.discourse.org/t/63682' target='_blank'>How do I install a theme or theme component?</a></li>
          <li><a href='https://meta.discourse.org/t/110448' target='_blank'>Theme Developer Quick Reference Guide</a></li>
          </ul>
          Popular theme components (for more, browse <a href='https://meta.discourse.org/c/theme/l/latest' target='_blank'>#theme</a>)"

      logos:
        title: "Logos"
        fields:
          logo:
            label: "Primary Logo"
            description: "The logo image at the top left of your site. Use a wide rectangular image with a height of 120 and an aspect ratio greater than 3:1"
          logo_small:
            label: "Square Logo"
            description: "A square version of your logo. Shown at the top left of your site when scrolling down, in the browser, and when sharing on social platforms. Ideally larger than 512x512."

      icons:
        title: "Icons"
        fields:
          favicon:
            label: "Browser Icon"
            description: "Icon image used to represent your site in web browsers that looks good at small sizes. Recommended image extensions are PNG or JPG. We'll use the square logo by default."
          large_icon:
            label: "Large Icon"
            description: "Icon image used to represent your site on modern devices that looks good at larger sizes. Ideally larger than 512 × 512. We'll use the square logo by default."

      homepage:
        description: "We recommend showing the latest topics on your homepage, but you can also show categories (groups of topics) on the homepage if you prefer."
        title: "Homepage"

        fields:
          homepage_style:
            choices:
              latest:
                label: "Latest Topics"
              categories_only:
                label: "Categories Only"
              categories_with_featured_topics:
                label: "Categories with Featured Topics"
              categories_and_latest_topics:
                label: "Categories and Latest Topics"
              categories_and_top_topics:
                label: "Categories and Top Topics"
              categories_boxes:
                label: "Categories boxes"
              categories_boxes_with_topics:
                label: "Categories boxes with Topics"

      emoji:
        title: "Emoji"
        description: "Which Emoji style do you prefer for your community? You can add more custom Emoji later via Admin, Customize, Emoji."

      invites:
        title: "Invite Staff"
        description: "You’re almost done! Let’s invite some people to help <a href='https://blog.discourse.org/2014/08/building-a-discourse-community/' target='blank'>seed your discussions</a> with interesting topics and replies to get your community started."
        disabled: "Since local logins are disabled, it’s not possible to send invites to anyone. Please proceed to the next step."

      finished:
        title: "Your Discourse is Ready!"
        description: |
          <p>If you ever feel like changing these settings, <b>re-run this wizard any time</b>, or visit <a href='%{base_path}/admin' target='_blank'>your admin section</a>; find it next to the wrench icon in the site menu.</p>
          <p>Have fun, and good luck <a href='https://blog.discourse.org/2014/08/building-a-discourse-community/' target='_blank'>building your new community!</a></p>

  search_logs:
    graph_title: "Search Count"

  joined: "Joined"

  discourse_push_notifications:
    popup:
      mentioned: '%{username} mentioned you in "%{topic}" - %{site_title}'
      group_mentioned: '%{username} mentioned you in "%{topic}" - %{site_title}'
      quoted: '%{username} quoted you in "%{topic}" - %{site_title}'
      replied: '%{username} replied to you in "%{topic}" - %{site_title}'
      posted: '%{username} posted in "%{topic}" - %{site_title}'
      private_message: '%{username} sent you a private message in "%{topic}" - %{site_title}'
      linked: '%{username} linked to your post from "%{topic}" - %{site_title}'
      watching_first_post: '%{username} created a new topic "%{topic}" - %{site_title}'
      confirm_title: "Notifications enabled - %{site_title}"
      confirm_body: "Success! Notifications have been enabled."
      custom: "Notification from %{username} on %{site_title}"

  staff_action_logs:
    not_found: "not found"
    unknown: "unknown"
    user_merged: "%{username} was merged into this account"
    user_delete_self: "Deleted by self from %{url}"
    webhook_deactivation_reason: "Your webhook has been automatically deactivated. We received multiple '%{status}' HTTP status failure responses."
    api_key:
      automatic_revoked:
        one: "Automatically revoked, last activity more than %{count} day ago"
        other: "Automatically revoked, last activity more than %{count} days ago"
      revoked: Revoked
      restored: Restored

  reviewables:
    already_handled: "Thanks, but we've already reviewed that post and determined it does not need to be flagged again."
    priorities:
      low: "Low"
      medium: "Medium"
      high: "High"
    sensitivity:
      disabled: "Disabled"
      low: "Low"
      medium: "Medium"
      high: "High"
    must_claim: "You must claim items before acting on them."
    user_claimed: "This item has been claimed by another user."
    missing_version: "You must supply a version parameter"
    conflict: "There was an update conflict preventing you from doing that."
    reasons:
      post_count: "The first few posts from every user must be approved by staff. See `approve_post_count`."
      trust_level: "Users at low trust levels must have replies approved by staff. See `approve_unless_trust_level`."
      new_topics_unless_trust_level: "Users at low trust levels must have topics approved by staff. See `approve_new_topics_unless_trust_level`."
      fast_typer: "New user typed their first post suspiciously fast, suspected bot or spammer behavior. See `min_first_post_typing_time`."
      auto_silence_regexp: "New user whose first post matches the `auto_silence_first_post_regex` setting."
      watched_word: "This post included a Watched Word. See your <a href='%{base_url}/admin/logs/watched_words'>list of watched words</a>."
      staged: "New topics and posts for staged users must be approved by staff. See `approve_unless_staged`."
      category: "Posts in this category require manual approval by staff. See the category settings."
      must_approve_users: "All new users must be approved by staff. See `must_approve_users`."
      invite_only: "All new users should be invited. See `invite_only`."
      email_auth_res_enqueue: "This email failed a DMARC check, it most likely isn't from whom it seems to be from. Check the raw email headers for more information."
      email_spam: "This email was flagged as spam by the header defined in `email_in_spam_header`."
      suspect_user: "Users in the suspect list must be examined by staff. See `approve_suspect_users`."

    actions:
      agree:
        title: "Agree..."
      agree_and_keep:
        title: "Keep Post"
        description: "Agree with flag and keep the post unchanged."
      agree_and_keep_hidden:
        title: "Keep Post Hidden"
        description: "Agree with flag and leave the post hidden."
      agree_and_suspend:
        title: "Suspend User"
        description: "Agree with flag and suspend the user."
      agree_and_silence:
        title: "Silence User"
        description: "Agree with flag and silence the user."
      agree_and_restore:
        title: "Restore Post"
        description: "Restore the post so that all users can see it."
      agree_and_hide:
        title: "Hide Post"
        description: "Hide this post and automatically send the user a message urging them to edit it."
      delete_spammer:
        title: "Delete Spammer"
        description: "Remove the user and all their posts and topics."
        confirm: "Are you sure you want to delete all that user's posts, topics, and block their IP and email addresses?"
      delete_single:
        title: "Delete"
      delete:
        title: "Delete..."
      delete_and_ignore:
        title: "Delete Post and Ignore"
        description: "Delete post; if the first post, delete the topic as well"
      delete_and_ignore_replies:
        title: "Delete Post + Replies and Ignore"
        description: "Delete post and all of its replies; if the first post, delete the topic as well"
        confirm: "Are you sure you want to delete the replies to the post as well?"
      delete_and_agree:
        title: "Delete Post and Agree"
        description: "Delete post; if the first post, delete the topic as well"
      delete_and_agree_replies:
        title: "Delete Post + Replies and Agree"
        description: "Delete post and all of its replies; if the first post, delete the topic as well"
        confirm: "Are you sure you want to delete the replies to the post as well?"
      disagree_and_restore:
        title: "Disagree and Restore Post"
        description: "Restore the post so that all users can see it."
      disagree:
        title: "Disagree"
      ignore:
        title: "Ignore"
      approve:
        title: "Approve"
      approve_post:
        title: "Approve Post"
        confirm_closed: "This topic is closed. Would you like to create the post anyway?"
      reject_post:
        title: "Reject Post"
      approve_user:
        title: "Approve User"
      reject_user:
        title: "Delete User..."
        delete:
          title: "Delete User"
          description: "The user will be deleted from the forum."
        block:
          title: "Delete and Block User"
          description: "The user will be deleted, and we'll block their IP and email address."
      reject:
        title: "Reject"
      delete_user:
        title: "Delete User"
        confirm: "Are you sure you want to delete that user? This will remove all of their posts and block their email and IP address."
        reason: "Deleted via review queue"

  email_style:
    html_missing_placeholder: "The html template must include %{placeholder}"

  discord:
    not_in_allowed_guild: "Authentication failed. You are not a member of a permitted Discord guild."<|MERGE_RESOLUTION|>--- conflicted
+++ resolved
@@ -2692,8 +2692,6 @@
 
         This post was flagged by the community and a staff member opted to restore it.
 
-<<<<<<< HEAD
-=======
     flags_disagreed:
       title: "Flagged post restored by staff"
       subject_template: "Flagged post restored by staff"
@@ -2704,17 +2702,12 @@
 
         This post was flagged by the community and a staff member opted to restore it.
 
->>>>>>> baba1cc0
         [details="Click to expand restored post"]
         ``` markdown
         %{flagged_post_raw_content}
         ```
         [/details]
-<<<<<<< HEAD
-  
-=======
-
->>>>>>> baba1cc0
+
     flags_agreed_and_post_deleted:
       title: "Flagged post removed by staff"
       subject_template: "Flagged post removed by staff"
