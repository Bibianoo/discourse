--- conflicted
+++ resolved
@@ -897,10 +897,6 @@
     authorize: "Auktorisera"
     read: "läs"
     read_write: "läs/skriv"
-<<<<<<< HEAD
-    otp_confirmation:
-      confirm_title: "Fortsätt till %{site_name}"
-=======
     description: '"%{application_name}" begär följande tillträde till ditt konto.'
     instructions: 'Vi genererade precis en ny API nyckel som du kan använda med "%{application_name}", vänligen klistra in följande nyckel i din applikation:'
     otp_description: 'Vill du tillåta "%{application_name}" att få tillträde till din sida?'
@@ -908,7 +904,6 @@
       confirm_title: "Fortsätt till %{site_name}"
       logging_in_as: "Loggar in som %{username}"
       confirm_button: Avsluta inloggning
->>>>>>> baba1cc0
     no_trust_level: "Tyvärr har ni inte den nödvändiga förtroendenivån för att få tillgång till användar API"
     generic_error: "Ledsen, vi kan inte lämna ut API nycklar, denna funktion kan inaktiveras av administratören"
     scopes:
@@ -1393,11 +1388,8 @@
     markdown_linkify_tlds: "Lista över toppdomäner som automatiskt behandlas som länkar"
     markdown_typographer_quotation_marks: "Lista med ersättningspar för dubbla och enkla citat"
     post_undo_action_window_mins: "Antal minuter som en användare tillåts att upphäva handlingar på ett inlägg som gjorts nyligen (gillning, flaggning osv)."
-<<<<<<< HEAD
-=======
     must_approve_users: "Personal måste godkänna alla nya användarkonton innan de tillåts använda webbplatsen."
     approve_suspect_users: "Personal måste godkänna alla misstänkta konton"
->>>>>>> baba1cc0
     pending_users_reminder_delay: "Notifiera moderatorer om nya användare har väntat på godkännande längre än så här många timmar. Ange -1 för att inaktivera notifikationer. "
     maximum_session_age: "Användaren kommer fortsättningsvis att vara inloggad i n timmar sedan senaste besöket"
     ga_universal_tracking_code: "Google Universal Analytics (analytics.js) spårningskods ID, exempelvis UA-12345678-9; se <a href='https://google.com/analytics' target='_blank'>http://google.com/analytics</a>"
