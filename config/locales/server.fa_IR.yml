--- conflicted
+++ resolved
@@ -1293,11 +1293,8 @@
   performance_report:
     initial_post_raw: این مطلب شامل گزارش عملکرد روزانه سایت شماست.
     initial_topic_title: گزارش عملکرد وب‌سایت
-<<<<<<< HEAD
-=======
   tags:
     title: "برچسب"
->>>>>>> 8923e407
   wizard:
     step:
       forum_title:
@@ -1309,8 +1306,6 @@
             placeholder: "name@example.com"
           contact_url:
             placeholder: "http://www.example.com/contact-us"
-<<<<<<< HEAD
-=======
       homepage:
         title: "صفحه اصلی"
         fields:
@@ -1322,7 +1317,6 @@
                 label: "دسته‌بندی‌ها"
       emoji:
         title: "شکلک"
->>>>>>> 8923e407
   activemodel:
     errors:
       <<: *errors