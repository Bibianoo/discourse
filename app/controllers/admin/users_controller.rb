# frozen_string_literal: true

class Admin::UsersController < Admin::AdminController

  before_action :fetch_user, only: [:suspend,
                                    :unsuspend,
                                    :log_out,
                                    :revoke_admin,
                                    :grant_admin,
                                    :revoke_moderation,
                                    :grant_moderation,
                                    :approve,
                                    :activate,
                                    :deactivate,
                                    :silence,
                                    :unsilence,
                                    :trust_level,
                                    :trust_level_lock,
                                    :add_group,
                                    :remove_group,
                                    :primary_group,
                                    :anonymize,
                                    :merge,
                                    :reset_bounce_score,
                                    :disable_second_factor,
                                    :delete_posts_batch,
                                    :sso_record]

  def index
    users = ::AdminUserIndexQuery.new(params).find_users

    opts = {}
    if params[:show_emails] == "true"
      StaffActionLogger.new(current_user).log_show_emails(users, context: request.path)
      opts[:emails_desired] = true
    end

    render_serialized(users, AdminUserListSerializer, opts)
  end

  def show
    @user = User.find_by(id: params[:id])
    raise Discourse::NotFound unless @user
    render_serialized(@user, AdminDetailedUserSerializer, root: false)
  end

  def delete_posts_batch
    deleted_posts = @user.delete_posts_in_batches(guardian)
    # staff action logs will have an entry for each post

    render json: { posts_deleted: deleted_posts.length }
  end

  # DELETE action to delete penalty history for a user
  def penalty_history

    # We don't delete any history, we merely remove the action type
    # with a removed type. It can still be viewed in the logs but
    # will not affect TL3 promotions.
    sql = <<~SQL
      UPDATE user_histories
      SET action = CASE
        WHEN action = :silence_user THEN :removed_silence_user
        WHEN action = :unsilence_user THEN :removed_unsilence_user
        WHEN action = :suspend_user THEN :removed_suspend_user
        WHEN action = :unsuspend_user THEN :removed_unsuspend_user
      END
      WHERE target_user_id = :user_id
        AND action IN (
          :silence_user,
          :suspend_user,
          :unsilence_user,
          :unsuspend_user
        )
    SQL

    DB.exec(
      sql,
      UserHistory.actions.slice(
        :silence_user,
        :suspend_user,
        :unsilence_user,
        :unsuspend_user,
        :removed_silence_user,
        :removed_unsilence_user,
        :removed_suspend_user,
        :removed_unsuspend_user
      ).merge(user_id: params[:user_id].to_i)
    )

    render json: success_json
  end

  def suspend
    guardian.ensure_can_suspend!(@user)

    if @user.suspended?
      suspend_record = @user.suspend_record
      message = I18n.t("user.already_suspended",
        staff: suspend_record.acting_user.username,
        time_ago: FreedomPatches::Rails4.time_ago_in_words(suspend_record.created_at, true, scope: :'datetime.distance_in_words_verbose')
      )
      return render json: failed_json.merge(message: message), status: 409
    end

    params.require([:suspend_until, :reason])

    @user.suspended_till = params[:suspend_until]
    @user.suspended_at = DateTime.now

    message = params[:message]

    user_history = nil

    User.transaction do
      @user.save!

      user_history = StaffActionLogger.new(current_user).log_user_suspend(
        @user,
        params[:reason],
        message: message,
        post_id: params[:post_id]
      )
    end
    @user.logged_out

    if message.present?
      Jobs.enqueue(
        :critical_user_email,
        type: :account_suspended,
        user_id: @user.id,
        user_history_id: user_history.id
      )
    end

    DiscourseEvent.trigger(
      :user_suspended,
      user: @user,
      reason: params[:reason],
      message: message,
      user_history: user_history,
      post_id: params[:post_id],
      suspended_till: params[:suspend_until],
      suspended_at: DateTime.now
    )

    perform_post_action

    render_json_dump(
      suspension: {
        suspend_reason: params[:reason],
        full_suspend_reason: user_history.try(:details),
        suspended_till: @user.suspended_till,
        suspended_at: @user.suspended_at
      }
    )
  end

  def unsuspend
    guardian.ensure_can_suspend!(@user)
    @user.suspended_till = nil
    @user.suspended_at = nil
    @user.save!
    StaffActionLogger.new(current_user).log_user_unsuspend(@user)

    DiscourseEvent.trigger(:user_unsuspended, user: @user)

    render_json_dump(
      suspension: {
        suspended_till: nil,
        suspended_at: nil
      }
    )
  end

  def log_out
    if @user
      @user.user_auth_tokens.destroy_all
      @user.logged_out
      render json: success_json
    else
      render json: { error: I18n.t('admin_js.admin.users.id_not_found') }, status: 404
    end
  end

  def revoke_admin
    guardian.ensure_can_revoke_admin!(@user)
    @user.revoke_admin!
    StaffActionLogger.new(current_user).log_revoke_admin(@user)
    render body: nil
  end

  def grant_admin
    AdminConfirmation.new(@user, current_user).create_confirmation
    render json: success_json
  end

  def revoke_moderation
    guardian.ensure_can_revoke_moderation!(@user)
    @user.revoke_moderation!
    StaffActionLogger.new(current_user).log_revoke_moderation(@user)
    render body: nil
  end

  def grant_moderation
    guardian.ensure_can_grant_moderation!(@user)
    @user.grant_moderation!
    StaffActionLogger.new(current_user).log_grant_moderation(@user)
    render_serialized(@user, AdminUserSerializer)
  end

  def add_group
    group = Group.find(params[:group_id].to_i)

    raise Discourse::NotFound unless group
    return render_json_error(I18n.t('groups.errors.can_not_modify_automatic')) if group.automatic

    group.add(@user)
    GroupActionLogger.new(current_user, group).log_add_user_to_group(@user)

    render body: nil
  end

  def remove_group
    group = Group.find(params[:group_id].to_i)

    raise Discourse::NotFound unless group
    return render_json_error(I18n.t('groups.errors.can_not_modify_automatic')) if group.automatic

    group.remove(@user)
    GroupActionLogger.new(current_user, group).log_remove_user_from_group(@user)

    render body: nil
  end

  def primary_group
    guardian.ensure_can_change_primary_group!(@user)

    if params[:primary_group_id].present?
      primary_group_id = params[:primary_group_id].to_i
      if group = Group.find(primary_group_id)
        if group.user_ids.include?(@user.id)
          @user.primary_group_id = primary_group_id
        end
      end
    else
      @user.primary_group_id = nil
    end

    @user.save!

    render body: nil
  end

  def trust_level
    guardian.ensure_can_change_trust_level!(@user)
    level = params[:level].to_i

    if @user.manual_locked_trust_level.nil?
      if [0, 1, 2].include?(level) && Promotion.public_send("tl#{level + 1}_met?", @user)
        @user.manual_locked_trust_level = level
        @user.save
      elsif level == 3 && Promotion.tl3_lost?(@user)
        @user.manual_locked_trust_level = level
        @user.save
      end
    end

    @user.change_trust_level!(level, log_action_for: current_user)

    render_serialized(@user, AdminUserSerializer)
  rescue Discourse::InvalidAccess => e
    render_json_error(e.message)
  end

  def trust_level_lock
    guardian.ensure_can_change_trust_level!(@user)

    new_lock = params[:locked].to_s
    unless new_lock =~ /true|false/
      return render_json_error I18n.t('errors.invalid_boolean')
    end

    @user.manual_locked_trust_level = (new_lock == "true") ? @user.trust_level : nil
    @user.save

    StaffActionLogger.new(current_user).log_lock_trust_level(@user)
    Promotion.recalculate(@user, current_user)

    render body: nil
  end

  def approve
    guardian.ensure_can_approve!(@user)

    reviewable = ReviewableUser.find_by(target: @user) ||
      Jobs::CreateUserReviewable.new.execute(user_id: @user.id).reviewable

    reviewable.perform(current_user, :approve_user)
    render body: nil
  end

  def approve_bulk
    Reviewable.bulk_perform_targets(current_user, :approve_user, 'ReviewableUser', params[:users])
    render body: nil
  end

  def activate
    guardian.ensure_can_activate!(@user)
    # ensure there is an active email token
    @user.email_tokens.create(email: @user.email) unless @user.email_tokens.active.exists?
    @user.activate
    StaffActionLogger.new(current_user).log_user_activate(@user, I18n.t('user.activated_by_staff'))
    render json: success_json
  end

  def deactivate
    guardian.ensure_can_deactivate!(@user)
    @user.deactivate(current_user)
    StaffActionLogger.new(current_user).log_user_deactivate(@user, I18n.t('user.deactivated_by_staff'), params.slice(:context))
    refresh_browser @user
    render json: success_json
  end

  def silence
    guardian.ensure_can_silence_user! @user

    if @user.silenced?
      silenced_record = @user.silenced_record
      message = I18n.t("user.already_silenced",
        staff: silenced_record.acting_user.username,
        time_ago: FreedomPatches::Rails4.time_ago_in_words(silenced_record.created_at, true, scope: :'datetime.distance_in_words_verbose')
      )
      return render json: failed_json.merge(message: message), status: 409
    end

    message = params[:message]

    silencer = UserSilencer.new(
      @user,
      current_user,
      silenced_till: params[:silenced_till],
      reason: params[:reason],
      message_body: message,
      keep_posts: true,
      post_id: params[:post_id]
    )
    if silencer.silence
      Jobs.enqueue(
        :critical_user_email,
        type: :account_silenced,
        user_id: @user.id,
        user_history_id: silencer.user_history.id
      )
    end
    perform_post_action

    render_json_dump(
      silence: {
        silenced: true,
        silence_reason: silencer.user_history.try(:details),
        silenced_till: @user.silenced_till,
        silenced_at: @user.silenced_at,
        silenced_by: BasicUserSerializer.new(current_user, root: false).as_json
      }
    )
  end

  def unsilence
    guardian.ensure_can_unsilence_user! @user
    UserSilencer.unsilence(@user, current_user)

    render_json_dump(
      unsilence: {
        silenced: false,
        silence_reason: nil,
        silenced_till: nil,
        silenced_at: nil
      }
    )
  end

  def disable_second_factor
    guardian.ensure_can_disable_second_factor!(@user)
    user_second_factor = @user.user_second_factors
    user_security_key = @user.security_keys
    raise Discourse::InvalidParameters if user_second_factor.empty? && user_security_key.empty?

    user_second_factor.destroy_all
    user_security_key.destroy_all
    StaffActionLogger.new(current_user).log_disable_second_factor_auth(@user)

    Jobs.enqueue(
      :critical_user_email,
      type: :account_second_factor_disabled,
      user_id: @user.id
    )

    render json: success_json
  end

  def destroy
    user = User.find_by(id: params[:id].to_i)
    guardian.ensure_can_delete_user!(user)

    options = params.slice(:block_email, :block_urls, :block_ip, :context, :delete_as_spammer)
    options[:delete_posts] = ActiveModel::Type::Boolean.new.cast(params[:delete_posts])
    options[:prepare_for_destroy] = true

    hijack do
      begin
        if UserDestroyer.new(current_user).destroy(user, options)
          render json: { deleted: true }
        else
          render json: {
            deleted: false,
            user: AdminDetailedUserSerializer.new(user, root: false).as_json
          }
        end
      rescue UserDestroyer::PostsExistError
        render json: {
          deleted: false,
          message: "User #{user.username} has #{user.post_count} posts, so they can't be deleted."
        }, status: 403
      end
    end
  end

  def badges
  end

  def tl3_requirements
  end

  def ip_info
    params.require(:ip)

    render json: DiscourseIpInfo.get(params[:ip], resolve_hostname: true)
  end

  def sync_sso
    return render body: nil, status: 404 unless SiteSetting.enable_discourse_connect

    begin
      sso = DiscourseSingleSignOn.parse("sso=#{params[:sso]}&sig=#{params[:sig]}", secure_session: secure_session)
<<<<<<< HEAD
    rescue DiscourseSingleSignOn::ParseError => e
      return render json: failed_json.merge(message: I18n.t("sso.login_error")), status: 422
=======
    rescue DiscourseSingleSignOn::ParseError
      return render json: failed_json.merge(message: I18n.t("discourse_connect.login_error")), status: 422
>>>>>>> 55611a5b
    end

    begin
      user = sso.lookup_or_create_user
      render_serialized(user, AdminDetailedUserSerializer, root: false)
    rescue ActiveRecord::RecordInvalid => ex
      render json: failed_json.merge(message: ex.message), status: 403
    rescue DiscourseSingleSignOn::BlankExternalId => ex
      render json: failed_json.merge(message: I18n.t('discourse_connect.blank_id_error')), status: 422
    end
  end

  def delete_other_accounts_with_same_ip
    params.require(:ip)
    params.require(:exclude)
    params.require(:order)

    user_destroyer = UserDestroyer.new(current_user)
    options = {
      delete_posts: true,
      block_email: true,
      block_urls: true,
      block_ip: true,
      delete_as_spammer: true,
      context: I18n.t("user.destroy_reasons.same_ip_address", ip_address: params[:ip])
    }

    AdminUserIndexQuery.new(params).find_users(50).each do |user|
      user_destroyer.destroy(user, options)
    end

    render json: success_json
  end

  def total_other_accounts_with_same_ip
    params.require(:ip)
    params.require(:exclude)
    params.require(:order)

    render json: { total: AdminUserIndexQuery.new(params).count_users }
  end

  def anonymize
    guardian.ensure_can_anonymize_user!(@user)
    opts = {}
    opts[:anonymize_ip] = params[:anonymize_ip] if params[:anonymize_ip].present?

    if user = UserAnonymizer.new(@user, current_user, opts).make_anonymous
      render json: success_json.merge(username: user.username)
    else
      render json: failed_json.merge(user: AdminDetailedUserSerializer.new(user, root: false).as_json)
    end
  end

  def merge
    target_username = params.require(:target_username)
    target_user = User.find_by_username(target_username)
    raise Discourse::NotFound if target_user.blank?

    guardian.ensure_can_merge_users!(@user, target_user)

    Jobs.enqueue(:merge_user, user_id: @user.id, target_user_id: target_user.id, current_user_id: current_user.id)
    render json: success_json
  end

  def reset_bounce_score
    guardian.ensure_can_reset_bounce_score!(@user)
    @user.user_stat&.reset_bounce_score!
    render json: success_json
  end

  def sso_record
    guardian.ensure_can_delete_sso_record!(@user)
    @user.single_sign_on_record.destroy!
    render json: success_json
  end

  private

  def perform_post_action
    return unless params[:post_id].present? &&
      params[:post_action].present?

    if post = Post.where(id: params[:post_id]).first
      case params[:post_action]
      when 'delete'
        PostDestroyer.new(current_user, post).destroy if guardian.can_delete_post_or_topic?(post)
      when "delete_replies"
        PostDestroyer.delete_with_replies(current_user, post) if guardian.can_delete_post_or_topic?(post)
      when 'edit'
        revisor = PostRevisor.new(post)

        # Take what the moderator edited in as gospel
        revisor.revise!(
          current_user,
          { raw:  params[:post_edit] },
          skip_validations: true,
          skip_revision: true
        )
      end
    end
  end

  def fetch_user
    @user = User.find_by(id: params[:user_id])
    raise Discourse::NotFound unless @user
  end

  def refresh_browser(user)
    MessageBus.publish "/file-change", ["refresh"], user_ids: [user.id]
  end

end<|MERGE_RESOLUTION|>--- conflicted
+++ resolved
@@ -443,13 +443,8 @@
 
     begin
       sso = DiscourseSingleSignOn.parse("sso=#{params[:sso]}&sig=#{params[:sig]}", secure_session: secure_session)
-<<<<<<< HEAD
-    rescue DiscourseSingleSignOn::ParseError => e
-      return render json: failed_json.merge(message: I18n.t("sso.login_error")), status: 422
-=======
     rescue DiscourseSingleSignOn::ParseError
       return render json: failed_json.merge(message: I18n.t("discourse_connect.login_error")), status: 422
->>>>>>> 55611a5b
     end
 
     begin
