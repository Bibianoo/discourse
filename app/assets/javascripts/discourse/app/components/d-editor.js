import I18n from "I18n";
import { debounce, later, next, schedule, scheduleOnce } from "@ember/runloop";
import { inject as service } from "@ember/service";
import Component from "@ember/component";
import Mousetrap from "mousetrap";

import discourseComputed, {
  on,
  observes,
} from "discourse-common/utils/decorators";
import { categoryHashtagTriggerRule } from "discourse/lib/category-hashtags";
import { search as searchCategoryTag } from "discourse/lib/category-tag-search";
import { getRegister } from "discourse-common/lib/get-owner";
import { findRawTemplate } from "discourse-common/lib/raw-templates";
import { siteDir } from "discourse/lib/text-direction";
import {
  determinePostReplaceSelection,
  clipboardHelpers,
  safariHacksDisabled,
  caretPosition,
  inCodeBlock,
} from "discourse/lib/utilities";
import toMarkdown from "discourse/lib/to-markdown";
import deprecated from "discourse-common/lib/deprecated";
import { wantsNewWindow } from "discourse/lib/intercept-click";
import { translations } from "pretty-text/emoji/data";
import { emojiSearch, isSkinTonableEmoji } from "pretty-text/emoji";
import { emojiUrlFor, generateCookFunction } from "discourse/lib/text";
import showModal from "discourse/lib/show-modal";
import { Promise } from "rsvp";
import { isTesting } from "discourse-common/config/environment";
import { SKIP } from "discourse/lib/autocomplete";
<<<<<<< HEAD
=======
import { isEmpty } from "@ember/utils";
>>>>>>> c60084a8

// Our head can be a static string or a function that returns a string
// based on input (like for numbered lists).
function getHead(head, prev) {
  if (typeof head === "string") {
    return [head, head.length];
  } else {
    return getHead(head(prev));
  }
}

function getButtonLabel(labelKey, defaultLabel) {
  // use the Font Awesome icon if the label matches the default
  return I18n.t(labelKey) === defaultLabel ? null : labelKey;
}

const OP = {
  NONE: 0,
  REMOVED: 1,
  ADDED: 2,
};

const FOUR_SPACES_INDENT = "4-spaces-indent";

let _createCallbacks = [];

const isInside = (text, regex) => {
  const matches = text.match(regex);
  return matches && matches.length % 2;
};

class Toolbar {
  constructor(opts) {
    const { siteSettings } = opts;
    this.shortcuts = {};
    this.context = null;

    this.groups = [
      { group: "fontStyles", buttons: [] },
      { group: "insertions", buttons: [] },
      { group: "extras", buttons: [] },
    ];

    this.addButton({
      trimLeading: true,
      id: "bold",
      group: "fontStyles",
      icon: "bold",
      label: getButtonLabel("composer.bold_label", "B"),
      shortcut: "B",
      perform: (e) => e.applySurround("**", "**", "bold_text"),
    });

    this.addButton({
      trimLeading: true,
      id: "italic",
      group: "fontStyles",
      icon: "italic",
      label: getButtonLabel("composer.italic_label", "I"),
      shortcut: "I",
      perform: (e) => e.applySurround("*", "*", "italic_text"),
    });

    if (opts.showLink) {
      this.addButton({
        id: "link",
        group: "insertions",
        shortcut: "K",
        trimLeading: true,
        sendAction: (event) => this.context.send("showLinkModal", event),
      });
    }

    this.addButton({
      id: "quote",
      group: "insertions",
      icon: "quote-right",
      shortcut: "Shift+9",
      perform: (e) =>
        e.applyList("> ", "blockquote_text", {
          applyEmptyLines: true,
          multiline: true,
        }),
    });

    this.addButton({
      id: "code",
      group: "insertions",
      shortcut: "Shift+C",
      action: (...args) => this.context.send("formatCode", args),
    });

    this.addButton({
      id: "bullet",
      group: "extras",
      icon: "list-ul",
      shortcut: "Shift+8",
      title: "composer.ulist_title",
      perform: (e) => e.applyList("* ", "list_item"),
    });

    this.addButton({
      id: "list",
      group: "extras",
      icon: "list-ol",
      shortcut: "Shift+7",
      title: "composer.olist_title",
      perform: (e) =>
        e.applyList(
          (i) => (!i ? "1. " : `${parseInt(i, 10) + 1}. `),
          "list_item"
        ),
    });

    if (siteSettings.support_mixed_text_direction) {
      this.addButton({
        id: "toggle-direction",
        group: "extras",
        icon: "exchange-alt",
        shortcut: "Shift+6",
        title: "composer.toggle_direction",
        perform: (e) => e.toggleDirection(),
      });
    }

    this.groups[this.groups.length - 1].lastGroup = true;
  }

  addButton(button) {
    const g = this.groups.findBy("group", button.group);
    if (!g) {
      throw new Error(`Couldn't find toolbar group ${button.group}`);
    }

    const createdButton = {
      id: button.id,
      className: button.className || button.id,
      label: button.label,
      icon: button.label ? null : button.icon || button.id,
      action: button.action || ((a) => this.context.send("toolbarButton", a)),
      perform: button.perform || function () {},
      trimLeading: button.trimLeading,
      popupMenu: button.popupMenu || false,
    };

    if (button.sendAction) {
      createdButton.sendAction = button.sendAction;
    }

    const title = I18n.t(button.title || `composer.${button.id}_title`);
    if (button.shortcut) {
      const mac = /Mac|iPod|iPhone|iPad/.test(navigator.platform);
      const mod = mac ? "Meta" : "Ctrl";
      var shortcutTitle = `${mod}+${button.shortcut}`;

      // Mac users are used to glyphs for shortcut keys
      if (mac) {
        shortcutTitle = shortcutTitle
          .replace("Shift", "\u21E7")
          .replace("Meta", "\u2318")
          .replace("Alt", "\u2325")
          .replace(/\+/g, "");
      } else {
        shortcutTitle = shortcutTitle
          .replace("Shift", I18n.t("shortcut_modifier_key.shift"))
          .replace("Ctrl", I18n.t("shortcut_modifier_key.ctrl"))
          .replace("Alt", I18n.t("shortcut_modifier_key.alt"));
      }

      createdButton.title = `${title} (${shortcutTitle})`;

      this.shortcuts[`${mod}+${button.shortcut}`.toLowerCase()] = createdButton;
    } else {
      createdButton.title = title;
    }

    if (button.unshift) {
      g.buttons.unshift(createdButton);
    } else {
      g.buttons.push(createdButton);
    }
  }
}

export function addToolbarCallback(func) {
  _createCallbacks.push(func);
}
export function clearToolbarCallbacks() {
  _createCallbacks = [];
}

export function onToolbarCreate(func) {
  deprecated("`onToolbarCreate` is deprecated, use the plugin api instead.");
  addToolbarCallback(func);
}

export default Component.extend({
  classNames: ["d-editor"],
  ready: false,
  lastSel: null,
  _mouseTrap: null,
  showLink: true,
  emojiPickerIsActive: false,
  emojiStore: service("emoji-store"),
  isEditorFocused: false,

  @discourseComputed("placeholder")
  placeholderTranslated(placeholder) {
    if (placeholder) {
      return I18n.t(placeholder);
    }
    return null;
  },

  _readyNow() {
    this.set("ready", true);

    if (this.autofocus) {
      this.element.querySelector("textarea").focus();
    }
  },

  init() {
    this._super(...arguments);

    this.register = getRegister(this);
  },

  didInsertElement() {
    this._super(...arguments);

    const $editorInput = $(this.element.querySelector(".d-editor-input"));
    this._applyEmojiAutocomplete($editorInput);
    this._applyCategoryHashtagAutocomplete($editorInput);

    scheduleOnce("afterRender", this, this._readyNow);

    const mouseTrap = Mousetrap(this.element.querySelector(".d-editor-input"));
    const shortcuts = this.get("toolbar.shortcuts");

    Object.keys(shortcuts).forEach((sc) => {
      const button = shortcuts[sc];
      mouseTrap.bind(sc, () => {
        button.action(button);
        return false;
      });
    });

    // disable clicking on links in the preview
    $(this.element.querySelector(".d-editor-preview")).on(
      "click.preview",
      (e) => {
        if (wantsNewWindow(e)) {
          return;
        }
        const $target = $(e.target);
        if ($target.is("a.mention")) {
          this.appEvents.trigger(
            "click.discourse-preview-user-card-mention",
            $target
          );
        }
        if ($target.is("a.mention-group")) {
          this.appEvents.trigger(
            "click.discourse-preview-group-card-mention-group",
            $target
          );
        }
        if ($target.is("a")) {
          e.preventDefault();
          return false;
        }
      }
    );

    if (this.composerEvents) {
      this.appEvents.on("composer:insert-block", this, "_insertBlock");
      this.appEvents.on("composer:insert-text", this, "_insertText");
      this.appEvents.on("composer:replace-text", this, "_replaceText");
    }
    this._mouseTrap = mouseTrap;

    if (isTesting()) {
      this.element.addEventListener("paste", this.paste.bind(this));
    }
  },

  _insertBlock(text) {
    this._addBlock(this._getSelected(), text);
  },

  _insertText(text, options) {
    this._addText(this._getSelected(), text, options);
  },

  @on("willDestroyElement")
  _shutDown() {
    if (this.composerEvents) {
      this.appEvents.off("composer:insert-block", this, "_insertBlock");
      this.appEvents.off("composer:insert-text", this, "_insertText");
      this.appEvents.off("composer:replace-text", this, "_replaceText");
    }

    const mouseTrap = this._mouseTrap;
    Object.keys(this.get("toolbar.shortcuts")).forEach((sc) =>
      mouseTrap.unbind(sc)
    );
    $(this.element.querySelector(".d-editor-preview")).off("click.preview");

    if (isTesting()) {
      this.element.removeEventListener("paste", this.paste);
    }
  },

  @discourseComputed()
  toolbar() {
    const toolbar = new Toolbar(
      this.getProperties("site", "siteSettings", "showLink")
    );
    toolbar.context = this;

    _createCallbacks.forEach((cb) => cb(toolbar));

    if (this.extraButtons) {
      this.extraButtons(toolbar);
    }
    return toolbar;
  },

  cachedCookAsync(text) {
    if (this._cachedCookFunction) {
      return Promise.resolve(this._cachedCookFunction(text));
    }

    const markdownOptions = this.markdownOptions || {};
    return generateCookFunction(markdownOptions).then((cook) => {
      this._cachedCookFunction = cook;
      return cook(text);
    });
  },

  _updatePreview() {
    if (this._state !== "inDOM") {
      return;
    }

    const value = this.value;

    this.cachedCookAsync(value).then((cooked) => {
      if (this.isDestroyed) {
        return;
      }

      if (this.preview === cooked) {
        return;
      }

      this.set("preview", cooked);
      schedule("afterRender", () => {
        if (this._state !== "inDOM") {
          return;
        }
        const $preview = $(this.element.querySelector(".d-editor-preview"));
        if ($preview.length === 0) {
          return;
        }

        if (this.previewUpdated) {
          this.previewUpdated($preview);
        }
      });
    });
  },

  @observes("ready", "value")
  _watchForChanges() {
    if (!this.ready) {
      return;
    }

    // Debouncing in test mode is complicated
    if (isTesting()) {
      this._updatePreview();
    } else {
      debounce(this, this._updatePreview, 30);
    }
  },

  _applyCategoryHashtagAutocomplete() {
    const siteSettings = this.siteSettings;

    $(this.element.querySelector(".d-editor-input")).autocomplete({
      template: findRawTemplate("category-tag-autocomplete"),
      key: "#",
      afterComplete: (value) => {
        this.set("value", value);
        return this._focusTextArea();
      },
      transformComplete: (obj) => {
        return obj.text;
      },
      dataSource: (term) => {
        if (term.match(/\s/)) {
          return null;
        }
        return searchCategoryTag(term, siteSettings);
      },
      triggerRule: (textarea, opts) => {
        return categoryHashtagTriggerRule(textarea, opts);
      },
    });
  },

  _applyEmojiAutocomplete($editorInput) {
    if (!this.siteSettings.enable_emoji) {
      return;
    }

    $editorInput.autocomplete({
      template: findRawTemplate("emoji-selector-autocomplete"),
      key: ":",
      afterComplete: (text) => {
        this.set("value", text);
        this._focusTextArea();
      },

      onKeyUp: (text, cp) => {
        if (inCodeBlock(text, cp)) {
          return false;
        }

        const matches = /(?:^|[\s.\?,@\/#!%&*;:\[\]{}=\-_()])(:(?!:).?[\w-]*:?(?!:)(?:t\d?)?:?) ?$/gi.exec(
          text.substring(0, cp)
        );

        if (matches && matches[1]) {
          return [matches[1]];
        }
      },

      transformComplete: (v) => {
        if (v.code) {
          this.emojiStore.track(v.code);
          return `${v.code}:`;
        } else {
          $editorInput.autocomplete({ cancel: true });
          this.set("emojiPickerIsActive", true);

          schedule("afterRender", () => {
            const filterInput = document.querySelector(
              ".emoji-picker input[name='filter']"
            );
            if (filterInput) {
              filterInput.value = v.term;

              later(() => filterInput.dispatchEvent(new Event("input")), 50);
            }
          });

          return "";
        }
      },

      dataSource: (term) => {
        return new Promise((resolve) => {
          const full = `:${term}`;
          term = term.toLowerCase();

          if (term.length < this.siteSettings.emoji_autocomplete_min_chars) {
            return resolve(SKIP);
          }

          if (term === "") {
            if (this.emojiStore.favorites.length) {
              return resolve(this.emojiStore.favorites.slice(0, 5));
            } else {
              return resolve([
                "slight_smile",
                "smile",
                "wink",
                "sunny",
                "blush",
              ]);
            }
          }

          // note this will only work for emojis starting with :
          // eg: :-)
          const allTranslations = Object.assign(
            {},
            translations,
            this.getWithDefault("site.custom_emoji_translation", {})
          );
          if (allTranslations[full]) {
            return resolve([allTranslations[full]]);
          }

          const match = term.match(/^:?(.*?):t([2-6])?$/);
          if (match) {
            const name = match[1];
            const scale = match[2];

            if (isSkinTonableEmoji(name)) {
              if (scale) {
                return resolve([`${name}:t${scale}`]);
              } else {
                return resolve([2, 3, 4, 5, 6].map((x) => `${name}:t${x}`));
              }
            }
          }

          const options = emojiSearch(term, { maxResults: 5 });

          return resolve(options);
        })
          .then((list) =>
            list.map((code) => {
              return { code, src: emojiUrlFor(code) };
            })
          )
          .then((list) => {
            if (list.length) {
              list.push({ label: I18n.t("composer.more_emoji"), term });
            }
            return list;
          });
      },

      triggerRule: (textarea) =>
        !inCodeBlock(textarea.value, caretPosition(textarea)),
    });
  },

  _getSelected(trimLeading, opts) {
    if (!this.ready) {
      return;
    }

    const textarea = this.element.querySelector("textarea.d-editor-input");
    const value = textarea.value;
    let start = textarea.selectionStart;
    let end = textarea.selectionEnd;

    // trim trailing spaces cause **test ** would be invalid
    while (end > start && /\s/.test(value.charAt(end - 1))) {
      end--;
    }

    if (trimLeading) {
      // trim leading spaces cause ** test** would be invalid
      while (end > start && /\s/.test(value.charAt(start))) {
        start++;
      }
    }

    const selVal = value.substring(start, end);
    const pre = value.slice(0, start);
    const post = value.slice(end);

    if (opts && opts.lineVal) {
      const lineVal = value.split("\n")[
        value.substr(0, textarea.selectionStart).split("\n").length - 1
      ];
      return { start, end, value: selVal, pre, post, lineVal };
    } else {
      return { start, end, value: selVal, pre, post };
    }
  },

  _selectText(from, length) {
    schedule("afterRender", () => {
      const textarea = this.element.querySelector("textarea.d-editor-input");
      const $textarea = $(textarea);
      const oldScrollPos = $textarea.scrollTop();
      if (!this.capabilities.isIOS || safariHacksDisabled()) {
        $textarea.focus();
      }
      textarea.selectionStart = from;
      textarea.selectionEnd = from + length;
      next(() => $textarea.trigger("change"));
      $textarea.scrollTop(oldScrollPos);
    });
  },

  // perform the same operation over many lines of text
  _getMultilineContents(lines, head, hval, hlen, tail, tlen, opts) {
    let operation = OP.NONE;

    const applyEmptyLines = opts && opts.applyEmptyLines;

    return lines
      .map((l) => {
        if (!applyEmptyLines && l.length === 0) {
          return l;
        }

        if (
          operation !== OP.ADDED &&
          ((l.slice(0, hlen) === hval && tlen === 0) ||
            (tail.length && l.slice(-tlen) === tail))
        ) {
          operation = OP.REMOVED;
          if (tlen === 0) {
            const result = l.slice(hlen);
            [hval, hlen] = getHead(head, hval);
            return result;
          } else if (l.slice(-tlen) === tail) {
            const result = l.slice(hlen, -tlen);
            [hval, hlen] = getHead(head, hval);
            return result;
          }
        } else if (operation === OP.NONE) {
          operation = OP.ADDED;
        } else if (operation === OP.REMOVED) {
          return l;
        }

        const result = `${hval}${l}${tail}`;
        [hval, hlen] = getHead(head, hval);
        return result;
      })
      .join("\n");
  },

  _applySurround(sel, head, tail, exampleKey, opts) {
    const pre = sel.pre;
    const post = sel.post;

    const tlen = tail.length;
    if (sel.start === sel.end) {
      if (tlen === 0) {
        return;
      }

      const [hval, hlen] = getHead(head);
      const example = I18n.t(`composer.${exampleKey}`);
      this.set("value", `${pre}${hval}${example}${tail}${post}`);
      this._selectText(pre.length + hlen, example.length);
    } else if (opts && !opts.multiline) {
      let [hval, hlen] = getHead(head);

      if (opts.useBlockMode && sel.value.split("\n").length > 1) {
        hval += "\n";
        hlen += 1;
        tail = `\n${tail}`;
      }

      if (pre.slice(-hlen) === hval && post.slice(0, tail.length) === tail) {
        this.set(
          "value",
          `${pre.slice(0, -hlen)}${sel.value}${post.slice(tail.length)}`
        );
        this._selectText(sel.start - hlen, sel.value.length);
      } else {
        this.set("value", `${pre}${hval}${sel.value}${tail}${post}`);
        this._selectText(sel.start + hlen, sel.value.length);
      }
    } else {
      const lines = sel.value.split("\n");

      let [hval, hlen] = getHead(head);
      if (
        lines.length === 1 &&
        pre.slice(-tlen) === tail &&
        post.slice(0, hlen) === hval
      ) {
        this.set(
          "value",
          `${pre.slice(0, -hlen)}${sel.value}${post.slice(tlen)}`
        );
        this._selectText(sel.start - hlen, sel.value.length);
      } else {
        const contents = this._getMultilineContents(
          lines,
          head,
          hval,
          hlen,
          tail,
          tlen,
          opts
        );

        this.set("value", `${pre}${contents}${post}`);
        if (lines.length === 1 && tlen > 0) {
          this._selectText(sel.start + hlen, sel.value.length);
        } else {
          this._selectText(sel.start, contents.length);
        }
      }
    }
  },

  _applyList(sel, head, exampleKey, opts) {
    if (sel.value.indexOf("\n") !== -1) {
      this._applySurround(sel, head, "", exampleKey, opts);
    } else {
      const [hval, hlen] = getHead(head);
      if (sel.start === sel.end) {
        sel.value = I18n.t(`composer.${exampleKey}`);
      }

      const trimmedPre = sel.pre.trim();
      const number =
        sel.value.indexOf(hval) === 0
          ? sel.value.slice(hlen)
          : `${hval}${sel.value}`;
      const preLines = trimmedPre.length ? `${trimmedPre}\n\n` : "";

      const trimmedPost = sel.post.trim();
      const post = trimmedPost.length ? `\n\n${trimmedPost}` : trimmedPost;

      this.set("value", `${preLines}${number}${post}`);
      this._selectText(preLines.length, number.length);
    }
  },

  _replaceText(oldVal, newVal, opts = {}) {
    const val = this.value;
    const needleStart = val.indexOf(oldVal);

    if (needleStart === -1) {
      // Nothing to replace.
      return;
    }

    const textarea = this.element.querySelector("textarea.d-editor-input");

    // Determine post-replace selection.
    const newSelection = determinePostReplaceSelection({
      selection: { start: textarea.selectionStart, end: textarea.selectionEnd },
      needle: { start: needleStart, end: needleStart + oldVal.length },
      replacement: { start: needleStart, end: needleStart + newVal.length },
    });

    if (opts.index && opts.regex) {
      let i = -1;
      const newValue = val.replace(opts.regex, (match) => {
        i++;
        return i === opts.index ? newVal : match;
      });
      this.set("value", newValue);
    } else {
      // Replace value (side effect: cursor at the end).
      this.set("value", val.replace(oldVal, newVal));
    }

    if (opts.forceFocus || $("textarea.d-editor-input").is(":focus")) {
      // Restore cursor.
      this._selectText(
        newSelection.start,
        newSelection.end - newSelection.start
      );
    }
  },

  _addBlock(sel, text) {
    text = (text || "").trim();
    if (text.length === 0) {
      return;
    }

    let pre = sel.pre;
    let post = sel.value + sel.post;

    if (pre.length > 0) {
      pre = pre.replace(/\n*$/, "\n\n");
    }

    if (post.length > 0) {
      post = post.replace(/^\n*/, "\n\n");
    } else {
      post = "\n";
    }

    const value = pre + text + post;
    const $textarea = $(this.element.querySelector("textarea.d-editor-input"));

    this.set("value", value);

    $textarea.val(value);
    $textarea.prop("selectionStart", (pre + text).length + 2);
    $textarea.prop("selectionEnd", (pre + text).length + 2);

    this._focusTextArea();
  },

  _addText(sel, text, options) {
    const $textarea = $(this.element.querySelector("textarea.d-editor-input"));

    if (options && options.ensureSpace) {
      if ((sel.pre + "").length > 0) {
        if (!sel.pre.match(/\s$/)) {
          text = " " + text;
        }
      }
      if ((sel.post + "").length > 0) {
        if (!sel.post.match(/^\s/)) {
          text = text + " ";
        }
      }
    }

    const insert = `${sel.pre}${text}`;
    const value = `${insert}${sel.post}`;
    this.set("value", value);
    $textarea.val(value);
    $textarea.prop("selectionStart", insert.length);
    $textarea.prop("selectionEnd", insert.length);
    next(() => $textarea.trigger("change"));
    this._focusTextArea();
  },

  _extractTable(text) {
    if (text.endsWith("\n")) {
      text = text.substring(0, text.length - 1);
    }

    let rows = text.split("\n");

    if (rows.length > 1) {
      const columns = rows.map((r) => r.split("\t").length);
      const isTable =
        columns.reduce((a, b) => a && columns[0] === b && b > 1) &&
        !(columns[0] === 2 && rows[0].split("\t")[0].match(/^•$|^\d+.$/)); // to skip tab delimited lists

      if (isTable) {
        const splitterRow = [...Array(columns[0])].map(() => "---").join("\t");
        rows.splice(1, 0, splitterRow);

        return (
          "|" + rows.map((r) => r.split("\t").join("|")).join("|\n|") + "|\n"
        );
      }
    }
    return null;
  },

  _toggleDirection() {
    const $textArea = $(".d-editor-input");
    let currentDir = $textArea.attr("dir") ? $textArea.attr("dir") : siteDir(),
      newDir = currentDir === "ltr" ? "rtl" : "ltr";

    $textArea.attr("dir", newDir).focus();
  },

  paste(e) {
    if (!$(".d-editor-input").is(":focus") && !isTesting()) {
      return;
    }

    const isComposer = $("#reply-control .d-editor-input").is(":focus");
    let { clipboard, canPasteHtml, canUpload } = clipboardHelpers(e, {
      siteSettings: this.siteSettings,
      canUpload: isComposer,
    });

    let plainText = clipboard.getData("text/plain");
    let html = clipboard.getData("text/html");
    let handled = false;

    const { pre, lineVal } = this._getSelected(null, { lineVal: true });
    const isInlinePasting = pre.match(/[^\n]$/);
    const isCodeBlock = isInside(pre, /(^|\n)```/g);

    if (
      plainText &&
      this.siteSettings.enable_rich_text_paste &&
      !isInlinePasting &&
      !isCodeBlock
    ) {
      plainText = plainText.replace(/\r/g, "");
      const table = this._extractTable(plainText);
      if (table) {
        this.appEvents.trigger("composer:insert-text", table);
        handled = true;
      }
    }

    if (canPasteHtml && plainText) {
      if (isInlinePasting) {
        canPasteHtml = !(
          lineVal.match(/^```/) ||
          isInside(pre, /`/g) ||
          lineVal.match(/^    /)
        );
      } else {
        canPasteHtml = !isCodeBlock;
      }
    }

    if (canPasteHtml && !handled) {
      let markdown = toMarkdown(html);

      if (!plainText || plainText.length < markdown.length) {
        if (isInlinePasting) {
          markdown = markdown.replace(/^#+/, "").trim();
          markdown = pre.match(/\S$/) ? ` ${markdown}` : markdown;
        }

        this.appEvents.trigger("composer:insert-text", markdown);
        handled = true;
      }
    }

    if (handled || (canUpload && !plainText)) {
      e.preventDefault();
    }
  },

  // ensures textarea scroll position is correct
  _focusTextArea() {
    schedule("afterRender", () => {
      if (!this.element || this.isDestroying || this.isDestroyed) {
        return;
      }

      const textarea = this.element.querySelector("textarea.d-editor-input");
      if (!textarea) {
        return;
      }

      textarea.blur();
      textarea.focus();
    });
  },

  actions: {
    emoji() {
      if (this.disabled) {
        return;
      }

      this.set("emojiPickerIsActive", !this.emojiPickerIsActive);
    },

    emojiSelected(code) {
      let selected = this._getSelected();
      const captures = selected.pre.match(/\B:(\w*)$/);

      if (isEmpty(captures)) {
        if (selected.pre.match(/\S$/)) {
          this._addText(selected, ` :${code}:`);
        } else {
          this._addText(selected, `:${code}:`);
        }
      } else {
        let numOfRemovedChars = selected.pre.length - captures[1].length;
        selected.pre = selected.pre.slice(
          0,
          selected.pre.length - captures[1].length
        );
        selected.start -= numOfRemovedChars;
        selected.end -= numOfRemovedChars;
        this._addText(selected, `${code}:`);
      }
    },

    toolbarButton(button) {
      if (this.disabled) {
        return;
      }

      const selected = this._getSelected(button.trimLeading);
      const toolbarEvent = {
        selected,
        selectText: (from, length) => this._selectText(from, length),
        applySurround: (head, tail, exampleKey, opts) =>
          this._applySurround(selected, head, tail, exampleKey, opts),
        applyList: (head, exampleKey, opts) =>
          this._applyList(selected, head, exampleKey, opts),
        addText: (text) => this._addText(selected, text),
        replaceText: (text) => this._addText({ pre: "", post: "" }, text),
        getText: () => this.value,
        toggleDirection: () => this._toggleDirection(),
      };

      if (button.sendAction) {
        return button.sendAction(toolbarEvent);
      } else {
        button.perform(toolbarEvent);
      }
    },

    showLinkModal(toolbarEvent) {
      if (this.disabled) {
        return;
      }

      let linkText = "";
      this._lastSel = toolbarEvent.selected;

      if (this._lastSel) {
        linkText = this._lastSel.value;
      }

      showModal("insert-hyperlink").setProperties({
        linkText,
        toolbarEvent,
      });
    },

    formatCode() {
      if (this.disabled) {
        return;
      }

      const sel = this._getSelected("", { lineVal: true });
      const selValue = sel.value;
      const hasNewLine = selValue.indexOf("\n") !== -1;
      const isBlankLine = sel.lineVal.trim().length === 0;
      const isFourSpacesIndent =
        this.siteSettings.code_formatting_style === FOUR_SPACES_INDENT;

      if (!hasNewLine) {
        if (selValue.length === 0 && isBlankLine) {
          if (isFourSpacesIndent) {
            const example = I18n.t(`composer.code_text`);
            this.set("value", `${sel.pre}    ${example}${sel.post}`);
            return this._selectText(sel.pre.length + 4, example.length);
          } else {
            return this._applySurround(
              sel,
              "```\n",
              "\n```",
              "paste_code_text"
            );
          }
        } else {
          return this._applySurround(sel, "`", "`", "code_title");
        }
      } else {
        if (isFourSpacesIndent) {
          return this._applySurround(sel, "    ", "", "code_text");
        } else {
          const preNewline = sel.pre[-1] !== "\n" && sel.pre !== "" ? "\n" : "";
          const postNewline = sel.post[0] !== "\n" ? "\n" : "";
          return this._addText(
            sel,
            `${preNewline}\`\`\`\n${sel.value}\n\`\`\`${postNewline}`
          );
        }
      }
    },

    focusIn() {
      this.set("isEditorFocused", true);
    },

    focusOut() {
      this.set("isEditorFocused", false);
    },
  },
});<|MERGE_RESOLUTION|>--- conflicted
+++ resolved
@@ -30,10 +30,7 @@
 import { Promise } from "rsvp";
 import { isTesting } from "discourse-common/config/environment";
 import { SKIP } from "discourse/lib/autocomplete";
-<<<<<<< HEAD
-=======
 import { isEmpty } from "@ember/utils";
->>>>>>> c60084a8
 
 // Our head can be a static string or a function that returns a string
 // based on input (like for numbered lists).
