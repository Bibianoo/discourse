{{~raw-plugin-outlet name="topic-list-before-columns"}}

{{#if bulkSelectEnabled}}
<<<<<<< HEAD
  <div class="bulk-select">
=======
  <td class="bulk-select topic-list-data">
>>>>>>> b6677fb1
    <label for="bulk-select-{{topic.id}}">
      <input type="checkbox" class="bulk-select" id="bulk-select-{{topic.id}}">
    </label>
  </div>
{{/if}}

{{!--
  The `~` syntax strip spaces between the elements, making it produce
  `<a class=topic-post-badges>Some text</a><span class=topic-post-badges>`,
  with no space between them.
  This causes the topic-post-badge to be considered the same word as "text"
  at the end of the link, preventing it from line wrapping onto its own line.
--}}
<<<<<<< HEAD
<div class='main-link topic-list-data' colspan="1">
=======
<td class='main-link clearfix topic-list-data' colspan="1">
>>>>>>> b6677fb1
  {{~raw-plugin-outlet name="topic-list-before-link"}}
  <span class='link-top-line'>
    {{~raw-plugin-outlet name="topic-list-before-status"}}
    {{~raw "topic-status" topic=topic}}
    {{~topic-link topic class="raw-link raw-topic-link"}}
    {{~#if topic.featured_link}}
      {{~topic-featured-link topic}}
    {{~/if}}
    {{~raw-plugin-outlet name="topic-list-after-title"}}
    {{~raw "list/unread-indicator" includeUnreadIndicator=includeUnreadIndicator
                                   topicId=topic.id
                                   unreadClass=unreadClass~}}
    {{~#if showTopicPostBadges}}
      {{~raw "topic-post-badges" unreadPosts=topic.unread_posts unseen=topic.unseen url=topic.lastUnreadUrl newDotText=newDotText}}
    {{~/if}}
  </span>
  <div class="link-bottom-line">
    {{#unless hideCategory}}
      {{#unless topic.isPinnedUncategorized}}
        {{~raw-plugin-outlet name="topic-list-before-category"}}
        {{category-link topic.category}}
      {{/unless}}
    {{/unless}}
    {{discourse-tags topic mode="list" tagsForUser=tagsForUser}}
    {{raw "list/action-list" topic=topic postNumbers=topic.liked_post_numbers className="likes" icon="heart"}}
  </div>
  {{#if expandPinned}}
    {{raw "list/topic-excerpt" topic=topic}}
  {{/if}}
</div>

{{#if showPosters}}
  {{raw "list/posters-column" posters=topic.featuredUsers}}
{{/if}}

{{raw "list/posts-count-column" topic=topic}}

{{#if showLikes}}
<<<<<<< HEAD
  <div class="num likes topic-list-data">
=======
  <td class="num likes topic-list-data">
>>>>>>> b6677fb1
    {{#if hasLikes}}
      <a href='{{topic.summaryUrl}}'>
        {{number topic.like_count}} {{d-icon "heart"}}
      </a>
    {{/if}}
  </div>
{{/if}}

{{#if showOpLikes}}
  <div class="num likes topic-list-data">
    {{#if hasOpLikes}}
      <a href='{{topic.summaryUrl}}'>
        {{number topic.op_like_count}} {{d-icon "heart"}}
      </a>
    {{/if}}
  </div>
{{/if}}

<<<<<<< HEAD
<div class="num views {{topic.viewsHeat}} topic-list-data">{{number topic.views numberKey="views_long"}}</div>

{{raw "list/activity-column" topic=topic class="num topic-list-data" tagName="div"}}
=======
<td class="num views {{topic.viewsHeat}} topic-list-data">{{number topic.views numberKey="views_long"}}</td>

{{raw "list/activity-column" topic=topic class="num topic-list-data" tagName="td"}}
>>>>>>> b6677fb1
<|MERGE_RESOLUTION|>--- conflicted
+++ resolved
@@ -1,11 +1,7 @@
 {{~raw-plugin-outlet name="topic-list-before-columns"}}
 
 {{#if bulkSelectEnabled}}
-<<<<<<< HEAD
-  <div class="bulk-select">
-=======
-  <td class="bulk-select topic-list-data">
->>>>>>> b6677fb1
+  <div class="bulk-select topic-list-data">
     <label for="bulk-select-{{topic.id}}">
       <input type="checkbox" class="bulk-select" id="bulk-select-{{topic.id}}">
     </label>
@@ -19,11 +15,8 @@
   This causes the topic-post-badge to be considered the same word as "text"
   at the end of the link, preventing it from line wrapping onto its own line.
 --}}
-<<<<<<< HEAD
+
 <div class='main-link topic-list-data' colspan="1">
-=======
-<td class='main-link clearfix topic-list-data' colspan="1">
->>>>>>> b6677fb1
   {{~raw-plugin-outlet name="topic-list-before-link"}}
   <span class='link-top-line'>
     {{~raw-plugin-outlet name="topic-list-before-status"}}
@@ -62,11 +55,7 @@
 {{raw "list/posts-count-column" topic=topic}}
 
 {{#if showLikes}}
-<<<<<<< HEAD
   <div class="num likes topic-list-data">
-=======
-  <td class="num likes topic-list-data">
->>>>>>> b6677fb1
     {{#if hasLikes}}
       <a href='{{topic.summaryUrl}}'>
         {{number topic.like_count}} {{d-icon "heart"}}
@@ -85,12 +74,5 @@
   </div>
 {{/if}}
 
-<<<<<<< HEAD
 <div class="num views {{topic.viewsHeat}} topic-list-data">{{number topic.views numberKey="views_long"}}</div>
-
-{{raw "list/activity-column" topic=topic class="num topic-list-data" tagName="div"}}
-=======
-<td class="num views {{topic.viewsHeat}} topic-list-data">{{number topic.views numberKey="views_long"}}</td>
-
-{{raw "list/activity-column" topic=topic class="num topic-list-data" tagName="td"}}
->>>>>>> b6677fb1
+{{raw "list/activity-column" topic=topic class="num topic-list-data" tagName="div"}}