--- conflicted
+++ resolved
@@ -169,11 +169,7 @@
   }
 }
 
-<<<<<<< HEAD
-.bulk-select-enabled .topic-list-header {
-=======
 .sticky-header .topic-list-header {
->>>>>>> b6677fb1
   @include sticky;
   top: var(--header-offset, 60px);
   background: var(--secondary);
@@ -184,11 +180,7 @@
   width: 100%;
   border-collapse: collapse;
 
-<<<<<<< HEAD
-  > .topic-list-body > .topic-list-row {
-=======
   > .topic-list-body > .topic-list-item {
->>>>>>> b6677fb1
     &.has-excerpt .star {
       vertical-align: top;
       margin-top: 2px;
@@ -226,17 +218,11 @@
     line-height: $line-height-large;
     text-align: left;
     vertical-align: middle;
-  }
+    color: var(--primary-medium);
+  }
+  
   .btn-flat .d-icon {
     color: currentColor;
-  }
-<<<<<<< HEAD
-  .topic-list-data {
-=======
-
-  td {
->>>>>>> b6677fb1
-    color: var(--primary-medium);
   }
 
   .topic-list-data.main-link {
@@ -345,11 +331,8 @@
 .loading .topic-list {
   border: 0;
   box-shadow: none;
-<<<<<<< HEAD
-  .topic-list-row {
-=======
+  
   .topic-list-item {
->>>>>>> b6677fb1
     background-color: transparent;
   }
 }
