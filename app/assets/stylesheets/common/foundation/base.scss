--- conflicted
+++ resolved
@@ -129,12 +129,8 @@
   border-top: 3px solid var(--primary-low);
 }
 
-<<<<<<< HEAD
-.topic-list-row {
-=======
 .topic-list-item,
 tr {
->>>>>>> b6677fb1
   border-bottom: 1px solid var(--primary-low);
   &.highlighted {
     animation: background-fade-highlight 2.5s ease-out;
