--- conflicted
+++ resolved
@@ -109,15 +109,11 @@
 // --------------------------------------------------
 
 .topic-list {
-<<<<<<< HEAD
-  .topic-list-item {
-=======
   .right {
     margin-left: 55px;
   }
 
   .topic-list-data {
->>>>>>> b6677fb1
     padding: 7px 0;
     display: flex;
     .right {
