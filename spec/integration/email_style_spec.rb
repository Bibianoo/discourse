# frozen_string_literal: true

require "rails_helper"

describe EmailStyle do

  context "ERB evaluation" do
    it "does not evaluate ERB outside of the email itself" do
<<<<<<< HEAD
      SiteSetting.email_custom_template = "<div>%{email_content}</div><%= (111 * 333) %>"
      html = Email::Renderer.new(UserNotifications.signup(Fabricate(:user))).html
      expect(html).not_to match("36963")
=======
      SiteSetting.email_custom_template = "<hello>%{email_content}</hello><%= (111 * 333) %>"
      html = Email::Renderer.new(UserNotifications.signup(Fabricate(:user))).html
      expect(html).not_to match("36963")
      expect(html.starts_with?('<hello>')).to eq(true)
>>>>>>> 8e07ee7e
    end
  end

  context "with a custom template" do
    before do
      SiteSetting.email_custom_template = "<body><h1>FOR YOU</h1><div>%{email_content}</div></body>"
      SiteSetting.email_custom_css = 'h1 { color: red; } div.body { color: #FAB; }'
      SiteSetting.email_custom_css_compiled = SiteSetting.email_custom_css
    end

    after do
      SiteSetting.remove_override!(:email_custom_template)
      SiteSetting.remove_override!(:email_custom_css)
    end

    context 'invite' do
      fab!(:invite) { Fabricate(:invite) }
      let(:invite_mail) { InviteMailer.send_invite(invite) }

      subject(:mail_html) { Email::Renderer.new(invite_mail).html }

      it 'applies customizations' do
        expect(mail_html.scan('<h1 style="color: red;">FOR YOU</h1>').count).to eq(1)
        expect(mail_html).to match("#{Discourse.base_url}/invites/#{invite.invite_key}")
      end

      it 'applies customizations if compiled is missing' do
        SiteSetting.remove_override!(:email_custom_css_compiled)
        expect(mail_html.scan('<h1 style="color: red;">FOR YOU</h1>').count).to eq(1)
        expect(mail_html).to match("#{Discourse.base_url}/invites/#{invite.invite_key}")
      end

      it 'can apply RTL attrs' do
        SiteSetting.default_locale = 'he'
        body_attrs = mail_html.match(/<body ([^>])+/)
        expect(body_attrs[0]&.downcase).to match(/text-align:\s*right/)
        expect(body_attrs[0]&.downcase).to include('dir="rtl"')
      end
    end

    context 'user_replied' do
      let(:response_by_user) { Fabricate(:user, name: "John Doe") }
      let(:category) { Fabricate(:category, name: 'India') }
      let(:topic) { Fabricate(:topic, category: category, title: "Super cool topic") }
      let(:post) { Fabricate(:post, topic: topic, raw: 'This is My super duper cool topic') }
      let(:response) { Fabricate(:basic_reply, topic: post.topic, user: response_by_user) }
      let(:user) { Fabricate(:user) }
      let(:notification) { Fabricate(:replied_notification, user: user, post: response) }

      let(:mail) do
        UserNotifications.user_replied(
          user,
          post: response,
          notification_type: notification.notification_type,
          notification_data_hash: notification.data_hash
        )
      end

      subject(:mail_html) { Email::Renderer.new(mail).html }

      it "customizations are applied to html part of emails" do
        expect(mail_html.scan('<h1 style="color: red;">FOR YOU</h1>').count).to eq(1)
        matches = mail_html.match(/<div style="([^"]+)">#{post.raw}/)
        expect(matches[1]).to include('color: #FAB;') # custom
        expect(matches[1]).to include('padding-top:5px;') # div.body
      end

      # TODO: translation override
    end

    context 'signup' do
      let(:signup_mail) { UserNotifications.signup(Fabricate(:user)) }
      subject(:mail_html) { Email::Renderer.new(signup_mail).html }

      it "customizations are applied to html part of emails" do
        expect(mail_html.scan('<h1 style="color: red;">FOR YOU</h1>').count).to eq(1)
        expect(mail_html).to include('activate-account')
      end

      context 'translation override' do
        before do
          TranslationOverride.upsert!(
            'en',
            'user_notifications.signup.text_body_template',
            "CLICK THAT LINK: %{base_url}/u/activate-account/%{email_token}"
          )
        end

        after do
          TranslationOverride.revert!('en', ['user_notifications.signup.text_body_template'])
        end

        it "applies customizations when translation override exists" do
          expect(mail_html.scan('<h1 style="color: red;">FOR YOU</h1>').count).to eq(1)
          expect(mail_html.scan('CLICK THAT LINK').count).to eq(1)
        end
      end

      context 'with some bad css' do
        before do
          SiteSetting.email_custom_css = '@import "nope.css"; h1 {{{ size: really big; '
          SiteSetting.email_custom_css_compiled = SiteSetting.email_custom_css
        end

        it "can render the html" do
          expect(mail_html.scan(/<h1\s*(?:style=""){0,1}>FOR YOU<\/h1>/).count).to eq(1)
          expect(mail_html).to include('activate-account')
        end
      end
    end

    context 'digest' do
      fab!(:popular_topic) { Fabricate(:topic, user: Fabricate(:coding_horror), created_at: 1.hour.ago) }
      let(:summary_email) { UserNotifications.digest(Fabricate(:user)) }
      subject(:mail_html) { Email::Renderer.new(summary_email).html }

      it "customizations are applied to html part of emails" do
        expect(mail_html.scan('<h1 style="color: red;">FOR YOU</h1>').count).to eq(1)
        expect(mail_html).to include(popular_topic.title)
      end

      it "doesn't apply customizations if apply_custom_styles_to_digest is disabled" do
        SiteSetting.apply_custom_styles_to_digest = false
        expect(mail_html).to_not include('<h1 style="color: red;">FOR YOU</h1>')
        expect(mail_html).to_not include('FOR YOU')
        expect(mail_html).to include(popular_topic.title)
      end
    end
  end
end<|MERGE_RESOLUTION|>--- conflicted
+++ resolved
@@ -6,16 +6,10 @@
 
   context "ERB evaluation" do
     it "does not evaluate ERB outside of the email itself" do
-<<<<<<< HEAD
-      SiteSetting.email_custom_template = "<div>%{email_content}</div><%= (111 * 333) %>"
-      html = Email::Renderer.new(UserNotifications.signup(Fabricate(:user))).html
-      expect(html).not_to match("36963")
-=======
       SiteSetting.email_custom_template = "<hello>%{email_content}</hello><%= (111 * 333) %>"
       html = Email::Renderer.new(UserNotifications.signup(Fabricate(:user))).html
       expect(html).not_to match("36963")
       expect(html.starts_with?('<hello>')).to eq(true)
->>>>>>> 8e07ee7e
     end
   end
 
