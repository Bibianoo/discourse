--- conflicted
+++ resolved
@@ -14,12 +14,7 @@
       category.set_permissions(staff: :full)
       category.save!
 
-<<<<<<< HEAD
-      # strange API, why is topic id in here twice
-      put "/t/#{post.topic_id}.json", params: { category_id: category.id, topic_id: post.topic_id }
-=======
       put "/t/#{post.topic_id}.json", params: { category_id: category.id }
->>>>>>> a8f825d6
       expect(response.status).not_to eq(200)
 
       expect(post.topic.category_id).not_to eq(category.id)
