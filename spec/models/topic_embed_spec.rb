--- conflicted
+++ resolved
@@ -311,16 +311,10 @@
     end
 
     context "non-http URL" do
-<<<<<<< HEAD
-      let(:url) { '/test.txt' }
-      it "throws an error" do
-        expect { TopicEmbed.find_remote(url) }.to raise_error(URI::InvalidURIError)
-=======
       it "throws an error" do
         url = '/test.txt'
 
         expect(TopicEmbed.find_remote(url)).to be_nil
->>>>>>> 8e07ee7e
       end
     end
 
