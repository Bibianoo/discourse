# frozen_string_literal: true

require "rails_helper"
require_dependency "middleware/request_tracker"

describe Middleware::RequestTracker do

  def env(opts = {})
    {
      "HTTP_HOST" => "http://test.com",
      "HTTP_USER_AGENT" => "Mozilla/5.0 (Windows NT 6.1) AppleWebKit/537.36 (KHTML, like Gecko) Chrome/41.0.2228.0 Safari/537.36",
      "REQUEST_URI" => "/path?bla=1",
      "REQUEST_METHOD" => "GET",
      "HTTP_ACCEPT" => "text/html,application/xhtml+xml,application/xml;q=0.9,image/webp,image/apng,*/*;q=0.8",
      "rack.input" => ""
    }.merge(opts)
  end

  context "log_request" do
    before do
      freeze_time Time.now
      ApplicationRequest.clear_cache!
    end

    def log_tracked_view(val)
      data = Middleware::RequestTracker.get_data(env(
        "HTTP_DISCOURSE_TRACK_VIEW" => val
      ), ["200", { "Content-Type" => 'text/html' }], 0.2)

      Middleware::RequestTracker.log_request(data)
    end

    it "can exclude/include based on custom header" do
      log_tracked_view("true")
      log_tracked_view("1")
      log_tracked_view("false")
      log_tracked_view("0")
      ApplicationRequest.write_cache!

      expect(ApplicationRequest.page_view_anon.first.count).to eq(2)
    end

    it "can log requests correctly" do

      data = Middleware::RequestTracker.get_data(env(
        "HTTP_USER_AGENT" => "AdsBot-Google (+http://www.google.com/adsbot.html)"
      ), ["200", { "Content-Type" => 'text/html' }], 0.1)

      Middleware::RequestTracker.log_request(data)

      data = Middleware::RequestTracker.get_data(env(
        "HTTP_DISCOURSE_TRACK_VIEW" => "1"
      ), ["200", {}], 0.1)

      Middleware::RequestTracker.log_request(data)

      data = Middleware::RequestTracker.get_data(env(
        "HTTP_USER_AGENT" => "Mozilla/5.0 (iPhone; CPU iPhone OS 8_1 like Mac OS X) AppleWebKit/600.1.4 (KHTML, like Gecko) Version/8.0 Mobile/12B410 Safari/600.1.4"
      ), ["200", { "Content-Type" => 'text/html' }], 0.1)

      Middleware::RequestTracker.log_request(data)

      ApplicationRequest.write_cache!

      expect(ApplicationRequest.http_total.first.count).to eq(3)
      expect(ApplicationRequest.http_2xx.first.count).to eq(3)

      expect(ApplicationRequest.page_view_anon.first.count).to eq(2)
      expect(ApplicationRequest.page_view_crawler.first.count).to eq(1)
      expect(ApplicationRequest.page_view_anon_mobile.first.count).to eq(1)

      # log discourse User Agent requests as crawler for page views
      data = Middleware::RequestTracker.get_data(env(
        "HTTP_USER_AGENT" => "DiscourseAPI Ruby Gem 0.19.0"
      ), ["200", { "Content-Type" => 'text/html' }], 0.1)

      Middleware::RequestTracker.log_request(data)
      ApplicationRequest.write_cache!

      expect(ApplicationRequest.page_view_crawler.first.count).to eq(2)
    end

  end

  context "rate limiting" do

    class TestLogger
      attr_accessor :warnings

      def initialize
        @warnings = 0
      end

      def warn(*args)
        @warnings += 1
      end
    end

    before do
      RateLimiter.enable
      RateLimiter.clear_all_global!

      @old_logger = Rails.logger
      Rails.logger = TestLogger.new
    end

    after do
      RateLimiter.disable
      Rails.logger = @old_logger
    end

    let :middleware do
      app = lambda do |env|
        [200, {}, ["OK"]]
      end

      Middleware::RequestTracker.new(app)
    end

    it "does nothing by default" do
      global_setting :max_reqs_per_ip_per_10_seconds, 1

      status, _ = middleware.call(env)
      status, _ = middleware.call(env)

      expect(status).to eq(200)
    end

    it "blocks private IPs if not skipped" do
      global_setting :max_reqs_per_ip_per_10_seconds, 1
      global_setting :max_reqs_per_ip_mode, 'warn+block'
      global_setting :max_reqs_rate_limit_on_private, true

      env1 = env("REMOTE_ADDR" => "127.0.0.2")

      status, _ = middleware.call(env1)
      status, _ = middleware.call(env1)

      expect(Rails.logger.warnings).to eq(1)
      expect(status).to eq(429)
    end

    describe "register_ip_skipper" do
      before do
        Middleware::RequestTracker.register_ip_skipper do |ip|
          ip == "1.1.1.2"
        end
        global_setting :max_reqs_per_ip_per_10_seconds, 1
        global_setting :max_reqs_per_ip_mode, 'block'
      end

      after do
        Middleware::RequestTracker.unregister_ip_skipper
      end

      it "won't block if the ip is skipped" do
        env1 = env("REMOTE_ADDR" => "1.1.1.2")
        status, _ = middleware.call(env1)
        status, _ = middleware.call(env1)
        expect(status).to eq(200)
      end

      it "blocks if the ip isn't skipped" do
        env1 = env("REMOTE_ADDR" => "1.1.1.1")
        status, _ = middleware.call(env1)
        status, _ = middleware.call(env1)
        expect(status).to eq(429)
      end
    end

    it "does nothing for private IPs if skipped" do
      global_setting :max_reqs_per_ip_per_10_seconds, 1
      global_setting :max_reqs_per_ip_mode, 'warn+block'
      global_setting :max_reqs_rate_limit_on_private, false

      env1 = env("REMOTE_ADDR" => "127.0.3.1")

      status, _ = middleware.call(env1)
      status, _ = middleware.call(env1)

      expect(Rails.logger.warnings).to eq(0)
      expect(status).to eq(200)
    end

    it "does warn if rate limiter is enabled via warn+block" do
      global_setting :max_reqs_per_ip_per_10_seconds, 1
      global_setting :max_reqs_per_ip_mode, 'warn+block'

      status, _ = middleware.call(env)
      status, _ = middleware.call(env)

      expect(Rails.logger.warnings).to eq(1)
      expect(status).to eq(429)
    end

    it "does warn if rate limiter is enabled" do
      global_setting :max_reqs_per_ip_per_10_seconds, 1
      global_setting :max_reqs_per_ip_mode, 'warn'

      status, _ = middleware.call(env)
      status, _ = middleware.call(env)

      expect(Rails.logger.warnings).to eq(1)
      expect(status).to eq(200)
    end

    it "allows assets for more requests" do
      global_setting :max_reqs_per_ip_per_10_seconds, 1
      global_setting :max_reqs_per_ip_mode, 'block'
      global_setting :max_asset_reqs_per_ip_per_10_seconds, 3

      env1 = env("REMOTE_ADDR" => "1.1.1.1", "DISCOURSE_IS_ASSET_PATH" => 1)

      status, _ = middleware.call(env1)
      expect(status).to eq(200)
      status, _ = middleware.call(env1)
      expect(status).to eq(200)
      status, _ = middleware.call(env1)
      expect(status).to eq(200)
      status, _ = middleware.call(env1)
      expect(status).to eq(429)

      env2 = env("REMOTE_ADDR" => "1.1.1.1")

      status, _ = middleware.call(env2)
      expect(status).to eq(429)
    end

    it "does block if rate limiter is enabled" do
      global_setting :max_reqs_per_ip_per_10_seconds, 1
      global_setting :max_reqs_per_ip_mode, 'block'

      env1 = env("REMOTE_ADDR" => "1.1.1.1")
      env2 = env("REMOTE_ADDR" => "1.1.1.2")

      status, _ = middleware.call(env1)
      expect(status).to eq(200)

      status, _ = middleware.call(env1)
      expect(status).to eq(429)

      status, _ = middleware.call(env2)
      expect(status).to eq(200)
    end
  end

  context "callbacks" do
    def app(result, sql_calls: 0, redis_calls: 0)
      lambda do |env|
        sql_calls.times do
          User.where(id: -100).pluck(:id)
        end
        redis_calls.times do
          $redis.get("x")
        end
        result
      end
    end

    let :logger do
      ->(env, data) do
        @env = env
        @data = data
      end
    end

    before do
      Middleware::RequestTracker.register_detailed_request_logger(logger)
    end

    after do
      Middleware::RequestTracker.unregister_detailed_request_logger(logger)
    end

    it "can report data from anon cache" do
      cache = Middleware::AnonymousCache.new(app([200, {}, ["i am a thing"]]))
      tracker = Middleware::RequestTracker.new(cache)

      uri = "/path?#{SecureRandom.hex}"

      request_params = {
        "a" => "b",
        "action" => "bob",
        "controller" => "jane"
      }

      tracker.call(env("REQUEST_URI" => uri, "ANON_CACHE_DURATION" => 60, "action_dispatch.request.parameters" => request_params))
<<<<<<< HEAD

=======
      expect(@data[:cache]).to eq("skip")

      tracker.call(env("REQUEST_URI" => uri, "ANON_CACHE_DURATION" => 60, "action_dispatch.request.parameters" => request_params))
>>>>>>> e90636ea
      expect(@data[:cache]).to eq("store")

      tracker.call(env("REQUEST_URI" => uri, "ANON_CACHE_DURATION" => 60))
      expect(@data[:cache]).to eq("true")

      # not whitelisted
      request_params.delete("a")

      expect(@env["action_dispatch.request.parameters"]).to eq(request_params)
    end

    it "can correctly log detailed data" do

      global_setting :enable_performance_http_headers, true

      # ensure pg is warmed up with the select 1 query
      User.where(id: -100).pluck(:id)

      freeze_time
      start = Time.now.to_f

      freeze_time 1.minute.from_now

      tracker = Middleware::RequestTracker.new(app([200, {}, []], sql_calls: 2, redis_calls: 2))
      _, headers, _ = tracker.call(env("HTTP_X_REQUEST_START" => "t=#{start}"))

      expect(@data[:queue_seconds]).to eq(60)

      timing = @data[:timing]
      expect(timing[:total_duration]).to be > 0

      expect(timing[:sql][:duration]).to be > 0
      expect(timing[:sql][:calls]).to eq 2

      expect(timing[:redis][:duration]).to be > 0
      expect(timing[:redis][:calls]).to eq 2

      expect(headers["X-Queue-Time"]).to eq("60.000000")

      expect(headers["X-Redis-Calls"]).to eq("2")
      expect(headers["X-Redis-Time"].to_f).to be > 0

      expect(headers["X-Sql-Calls"]).to eq("2")
      expect(headers["X-Sql-Time"].to_f).to be > 0

      expect(headers["X-Runtime"].to_f).to be > 0
    end
  end

end<|MERGE_RESOLUTION|>--- conflicted
+++ resolved
@@ -285,13 +285,9 @@
       }
 
       tracker.call(env("REQUEST_URI" => uri, "ANON_CACHE_DURATION" => 60, "action_dispatch.request.parameters" => request_params))
-<<<<<<< HEAD
-
-=======
       expect(@data[:cache]).to eq("skip")
 
       tracker.call(env("REQUEST_URI" => uri, "ANON_CACHE_DURATION" => 60, "action_dispatch.request.parameters" => request_params))
->>>>>>> e90636ea
       expect(@data[:cache]).to eq("store")
 
       tracker.call(env("REQUEST_URI" => uri, "ANON_CACHE_DURATION" => 60))
