--- conflicted
+++ resolved
@@ -120,11 +120,7 @@
     end
 
     describe 'with private messages' do
-<<<<<<< HEAD
-      let!(:topic) do
-=======
       fab!(:topic) do
->>>>>>> c60084a8
         Fabricate(:private_message_topic,
           highest_post_number: 1,
           topic_allowed_users: [
@@ -133,11 +129,7 @@
         )
       end
 
-<<<<<<< HEAD
-      let!(:topic2) do
-=======
       fab!(:topic2) do
->>>>>>> c60084a8
         Fabricate(:private_message_topic,
           highest_post_number: 1,
           topic_allowed_users: [
