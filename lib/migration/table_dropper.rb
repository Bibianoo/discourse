--- conflicted
+++ resolved
@@ -14,59 +14,8 @@
       SQL
     end
 
-<<<<<<< HEAD
-    private
-
-    def initialize(old_name, new_name, after_migration, delay, on_drop, after_drop)
-      super(after_migration, delay, on_drop, after_drop)
-
-      @old_name = old_name
-      @new_name = new_name
-    end
-
-    def droppable?
-      builder = DB.build(<<~SQL)
-        SELECT 1
-        FROM INFORMATION_SCHEMA.TABLES
-        /*where*/
-        LIMIT 1
-      SQL
-
-      builder.where(table_exists(":new_name")) if @new_name.present?
-
-      builder.where("table_schema = 'public'")
-        .where(table_exists(":old_name"))
-        .where(previous_migration_done)
-        .exec(old_name: @old_name,
-              new_name: @new_name,
-              delay: "#{@delay} seconds",
-              after_migration: @after_migration) > 0
-    end
-
-    def table_exists(table_name_placeholder)
-      <<~SQL
-        EXISTS(
-            SELECT 1
-            FROM INFORMATION_SCHEMA.TABLES
-            WHERE table_schema = 'public' AND
-                  table_name = #{table_name_placeholder}
-        )
-      SQL
-    end
-
-    def execute_drop!
-      DB.exec("DROP TABLE IF EXISTS #{@old_name}")
-
-      DB.exec <<~SQL
-        DROP FUNCTION IF EXISTS #{BaseDropper.readonly_function_name(@old_name)} CASCADE;
-        -- Backward compatibility for old functions created in the public
-        -- schema
-        DROP FUNCTION IF EXISTS #{BaseDropper.old_readonly_function_name(@old_name)} CASCADE;
-      SQL
-=======
     def self.execute_drop(table_name)
       DB.exec("DROP TABLE IF EXISTS #{table_name}")
->>>>>>> 6bfd2b6e
     end
   end
 end