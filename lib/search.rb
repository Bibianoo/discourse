--- conflicted
+++ resolved
@@ -357,15 +357,11 @@
     end
   end
 
-<<<<<<< HEAD
   advanced_filter(/with:images/) do |posts|
     posts.where("posts.image_url IS NOT NULL")
   end
 
-  advanced_filter(/category:(.+)/) do |posts,match|
-=======
   advanced_filter(/category:(.+)/) do |posts, match|
->>>>>>> 31deebc8
     exact = false
 
     if match[0] == "="
