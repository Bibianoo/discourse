--- conflicted
+++ resolved
@@ -159,11 +159,7 @@
           - https://en.wikipedia.org/wiki/Death_by_coconut
           - https://en.wikipedia.org/wiki/Calculator_spelling
         reply: |-
-<<<<<<< HEAD
-          Genial! Esto funcionará con la mayoría de los <img src="%{base_uri}/images/font-awesome-link.png" width="16" height="16"> enlaces. Recuerda, deben ser escritos en la linea _todo el enlace_, con nada de texto (ni espacios) delante o detrás.
-=======
           ¡Genial! Esto funcionará en la mayoría de los <img src="%{base_uri}/plugins/discourse-narrative-bot/images/font-awesome-link.png" width="16" height="16"> enlaces. Recuerda que el enlace debe ser colocado  en una _linea aparte_, sin texto ni espacios delante ni detrás del enlace.
->>>>>>> df163cbf
         not_found: |-
           Disculpa, ¡no he podido encontrar el enlace en tu respuesta! :cry:
 
@@ -219,19 +215,11 @@
           Seleccionando cualquier texto de mi mensaje, aparecerá la palabra <kbd>**Citar**</kbd>, como si fuese un botón. Y si decides presionar **Responder** habiendo seleccionado el texto, funcionará igual! ¿Puedes intentarlo de nuevo?
       bookmark:
         instructions: |-
-<<<<<<< HEAD
-          Si quieres aprender más, selecciona <img src="%{base_uri}/images/font-awesome-ellipsis.png" width="16" height="16"> debajo y <img src="%{base_uri}/images/font-awesome-bookmark.png" width="16" height="16">  **guarda como favorito este mensaje privado**. Si lo haces, quizás haya un :gift: en el futuro!
-=======
           Si quieres aprender más, selecciona <img src="%{base_uri}/plugins/discourse-narrative-bot/images/font-awesome-ellipsis.png" width="16" height="16"> y <img src="%{base_uri}/plugins/discourse-narrative-bot/images/font-awesome-bookmark.png" width="16" height="16"> **guarda como favorito este mensaje privado**.  Si lo haces, ¡podrá haber un  :gift: en tu futuro!
->>>>>>> df163cbf
         reply: |-
           ¡Excelente! Ahora puedes encontrar fácilmente las conversaciones privadas en cualquier momento, desde la [sección de marcadores de tu perfil](%{profile_page_url}/activity/bookmarks). Sólo debes seleccionar la foto de tu perfil en la parte superior derecha de la pantalla &#8599;
         not_found: |-
-<<<<<<< HEAD
-          Oh oh, no veo ningún mensaje marcado como favorito en esta conversación. No encontraste cómo marcar el mensaje debajo del post? Prueba usando el "ver más" <img src="%{base_uri}/images/font-awesome-ellipsis.png" width="16" height="16"> para ver las opciones, y ahí está el botón del marcador.
-=======
           Oh, oh,  no veo ningún mensaje guardado en este tema. ¿Encontraste el botón para guardar debajo de cada mensaje?  Usa el mostrar más <img src="%{base_uri}/plugins/discourse-narrative-bot/images/font-awesome-ellipsis.png" width="16" height="16"> para que aparezcan acciones adicionales si necesitas.
->>>>>>> df163cbf
       emoji:
         instructions: |-
           A lo mejor me has visto usar pequeñas imágenes en mis respuestas :blue_car::dash: estos se llaman [emoji](https://es.wikipedia.org/wiki/Emoji). ¿Puedes **añadir un emoji** a tu próxima respuesta? Cualquiera de estos funcionará:
@@ -240,11 +228,7 @@
 
           - Escribe <kbd>:</kbd> y luego puedes completar con la palabra para elegir el emoji `:tada:`
 
-<<<<<<< HEAD
-          - Presiona el botón de los emojis <img src="%{base_uri}/images/font-awesome-smile.png" width="16" height="16"> en el editor, o a través del teclado de tu móvil.
-=======
           - O bien, presionas el botón <img src="%{base_uri}/plugins/discourse-narrative-bot/images/font-awesome-smile.png" width="16" height="16"> en el editor, o usas el teclado de tu móvil
->>>>>>> df163cbf
         reply: |-
           Eso es :sparkles: _¡emojitástico!_ :sparkles:
         not_found: |-
@@ -252,11 +236,7 @@
 
           Prueba escribiendo primero <kbd>:</kbd> y de esa forma el foro te mostrará emojis para elegir, luego puedes seguir escribiendo el nombre del emoji que quieres seleccionar, por ejemplo `:bird:`
 
-<<<<<<< HEAD
-          O, presionar el botón de Emoji <img src="%{base_uri}/images/font-awesome-smile.png" width="16" height="16"> en el editor.
-=======
           O, pulsa en botón <img src="%{base_uri}/plugins/discourse-narrative-bot/images/font-awesome-smile.png" width="16" height="16"> en el editor.
->>>>>>> df163cbf
 
           (Si estás en un dispositivo móvil, puedes introducir directamente un emoji desde el teclado del dispositivo.)
       mention:
@@ -275,16 +255,6 @@
 
           >  :imp: Escribí algo asqueroso aquí
 
-<<<<<<< HEAD
-          Supongo que sabes qué hacer. Sigue adelante y **reporta este mensaje** <img src="%{base_uri}/images/font-awesome-flag.png" width="16" height="16"> como inapropiado!
-        reply: |-
-          [Nuestro staff](/groups/staff) será notificado por privado sobre tu reporte. Si un número suficiente de miembros reportan un mensaje, será ocultado automáticamente como precaución. (Puesto que no escribí algo realmente desagradable :angel:, he quitado el reporte por ahora.)
-        not_found: |-
-          Oh no, mi mensaje desagradable aún no ha sido reportado! :worried: ¿Puedes marcar como inapropiado el mensaje con la **bandera** <img src="%{base_uri}/images/font-awesome-flag.png" width="16" height="16">? No te olvides de hacer clic en el botón para mostrar todas las opciones: <img src="%{base_uri}/images/font-awesome-ellipsis.png" width="16" height="16"> y ver así más acciones por cada mensaje.
-      search:
-        instructions: |-
-          _psst_ … Te he ocultado una sorpresa en este tema. Si aceptas el reto, **selecciona el icono de búsqueda** <img src="%{base_uri}/images/font-awesome-search.png" width="16" height="16"> en la parte superior &#8599; y busca lo siguiente.
-=======
           Me imagino que sabes qué hacer. Anímate, **reporta este mensaje** con el botón <img src="%{base_uri}/plugins/discourse-narrative-bot/images/font-awesome-flag.png" width="16" height="16"> como inapropiado!
         reply: |-
           [Nuestro staff](/groups/staff) será notificado por privado sobre tu reporte. Si un número suficiente de miembros reportan un mensaje, será ocultado automáticamente como precaución. (Puesto que no escribí algo realmente desagradable :angel:, he quitado el reporte por ahora.)
@@ -293,17 +263,12 @@
       search:
         instructions: |-
           _psst_ … He ocultado una sorpresa en este tema. Si estás listo para el desafío, **selecciona el botón para buscar** <img src="%{base_uri}/plugins/discourse-narrative-bot/images/font-awesome-search.png" width="16" height="16"> que está arriba a la derecha &#8599; y ahí puedes buscar palabras.
->>>>>>> df163cbf
 
           Trata de buscar el término "capy&#8203;bara" en este tema. Dale, hazlo ahora.
         hidden_message: |-
           Cómo te pediste este capybara? :wink:
 
-<<<<<<< HEAD
-          <img src="%{base_uri}/images/capybara-eating.gif"/>
-=======
           <img src="%{base_uri}/plugins/discourse-narrative-bot/images/capybara-eating.gif"/>
->>>>>>> df163cbf
 
           Notaste que hemos vuelto al comienzo del tema? Alimenta este pobre y hambriento capybara **respondiendo con el emoji `:herb:` ** y serás automáticamente enviado al final del tema.
         reply: |-
@@ -315,11 +280,7 @@
 
           - Si tienes un :keyboard: físico, presiona la tecla <kbd>?</kbd> para ver nuestros prácticos atajos del teclado.
         not_found: |-
-<<<<<<< HEAD
-          Hmm… parece que podrías estar teniendo problemas. Lo siento acerca de ésto. Buscaste <img src="%{base_uri}/images/font-awesome-search.png" width="16" height="16"> el término **capy&#8203;bara**?
-=======
           Hmm… parece que estás en problemas. Lo siento. ¿Buscaste <img src="%{base_uri}/plugins/discourse-narrative-bot/images/font-awesome-search.png" width="16" height="16"> la palabra **capy&#8203;bara**?
->>>>>>> df163cbf
       end:
         message: |-
           Gracias por quedarte conmigo @%{username}! Hice esto por tí, creo que te lo has ganado:
@@ -344,31 +305,19 @@
           Todos cometemos errores. Pero no te preocupes, siempre podrás editar tus mensajes para solucionarlos!
           ¿Puedes empezar por **editar** el mensaje que acabo de crear en tu nombre?
         not_found: |-
-<<<<<<< HEAD
-          Parece que aún no has editado el [mensaje](%{url}) que creé por tí. ¿Puedes intentar de nuevo?
-          Usa el <img src="%{base_uri}/images/font-awesome-pencil.png" width="16" height="16"> icono de lápiz para que aparezca el editor.
-=======
           Parece que aún tienes que editar el [post](%{url}) que cree para ti. ¿Puedes intentar de nuevo?
 
           Usa el icono <img src="%{base_uri}/plugins/discourse-narrative-bot/images/font-awesome-pencil.png" width="16" height="16"> para que aparezca el editor.
->>>>>>> df163cbf
         reply: |-
           ¡Buen trabajo!
           Tenga en cuenta que las ediciones realizadas después de 5 minutos aparecerán como revisiones de edición pública y aparecerá un pequeño ícono de lápiz en la parte superior derecha con el recuento de revisiones.
       delete:
         instructions: |-
-<<<<<<< HEAD
-          Si deseas retirar una publicación que hayas realizado, puedes eliminarla.
-          Vamos a **borrar** cualquier post que hayas escrito usando la acción <img src="%{base_uri}/images/font-awesome-trash.png" width="16" height="16"> para **borrar**. No vayas a querer borrar el primer post!
-        not_found: |-
-          ¿Todavía no veo ninguna publicación eliminada? Recuerda presionar <img src="%{base_uri}/images/font-awesome-ellipsis.png" width="16" height="16"> para mostrar el botón <img src="%{base_uri}/images/font-awesome-trash.png" width="16" height="16"> y borrar.
-=======
           Si quieres retirar el post que hiciste, puedes borrarlo.
 
           ¡Vamos! **Borra** cualquiera de los posts utilizando el icono <img src="%{base_uri}/plugins/discourse-narrative-bot/images/font-awesome-trash.png" width="16" height="16"> para **borrar**. ¡No vayas a borrar todo el tema!
         not_found: |-
           ¿No veo que hayas borrado algún post aún? Recuerda presionar <img src="%{base_uri}/plugins/discourse-narrative-bot/images/font-awesome-ellipsis.png" width="16" height="16"> para que aparezca el botón  <img src="%{base_uri}/plugins/discourse-narrative-bot/images/font-awesome-trash.png" width="16" height="16"> para borrar.
->>>>>>> df163cbf
         reply: |-
           Whoa! :boom:
 
@@ -376,18 +325,11 @@
       recover:
         deleted_post_raw: 'Por qué @%{discobot_username} borró mi mensaje? :anguished:'
         instructions: |-
-<<<<<<< HEAD
-          Oh no! Parece que accidentalmente borré un nuevo mensaje que tú acababas de crear.
-          ¿Puedes hacerme el favor y hacer clic en <img src="%{base_uri}/images/font-awesome-rotate-left.png" width="16" height="16"> para **recuperar** el mensaje borrado?
-        not_found: |-
-          ¿Teniendo problemas? Recuerda <img src="%{base_uri}/images/font-awesome-ellipsis.png" width="16" height="16"> muestra más, y aparecerá el botón <img src="%{base_uri}/images/font-awesome-rotate-left.png" width="16" height="16"> para recuperar.
-=======
           Oh no! Parece que accidentalmente borré un nuevo post que acababa de crear para ti.
 
           ¿Puedes por favor presionar el botón <img src="%{base_uri}/plugins/discourse-narrative-bot/images/font-awesome-rotate-left.png" width="16" height="16"> y **des-borrarlo**?
         not_found: |-
           ¿Tienes problemas? Recuerda presionar el botón <img src="%{base_uri}/plugins/discourse-narrative-bot/images/font-awesome-ellipsis.png" width="16" height="16"> para mostrar más opciones y aparecerá el botón <img src="%{base_uri}/plugins/discourse-narrative-bot/images/font-awesome-rotate-left.png" width="16" height="16"> para recuperar un mensaje borrado.
->>>>>>> df163cbf
         reply: |-
           Phew, ¡eso estuvo cerca! Gracias por solucionarlo :wink:
 
@@ -416,19 +358,11 @@
           Tenga en cuenta que cuando responde a un tema o lee un tema durante más de unos minutos, se establece automáticamente en un nivel de notificación de "seguimiento". Puedes cambiar esto en [tus preferencias de usuario](/my/preferences).
       poll:
         instructions: |-
-<<<<<<< HEAD
-          ¿Sabes que puedes agregar una encuesta en cualquier mensaje? Intenta usando el botón de engranaje <img src="%{base_uri}/images/font-awesome-gear.png" width="16" height="16"> en el editor para **armar una encuesta**.
+          ¿Sabes que puedes agregar una encuesta en cualquier mensaje? Intenta usando el botón de engranaje <img src="%{base_uri}/plugins/discourse-narrative-bot/images/font-awesome-gear.png" width="16" height="16"> en el editor para **armar una encuesta**.
         not_found: |-
           Whoops! No hubo ninguna encuesta en tu respuesta.
 
-          Usa el ícono de engranaje: <img src="%{base_uri}/images/font-awesome-gear.png" width="16" height="16"> en el editor, o bien copia y pega esta encuesta en tu próxima respuesta:
-=======
-          ¿Sabes que puedes agregar una encuesta en cualquier mensaje? Intenta usando el botón de engranaje <img src="%{base_uri}/plugins/discourse-narrative-bot/images/font-awesome-gear.png" width="16" height="16"> en el editor para **armar una encuesta**.
-        not_found: |-
-          Whoops! No hubo ninguna encuesta en tu respuesta.
-
           Usa el icono de engranaje: <img src="%{base_uri}/plugins/discourse-narrative-bot/images/font-awesome-gear.png" width="16" height="16"> en el editor, o bien copia y pega esta encuesta en tu próxima respuesta:
->>>>>>> df163cbf
 
           ```text
           [poll]
@@ -451,20 +385,12 @@
           - Cuando su post necesita un montón de detalles opcionales que pueden ser abrumador cuando se lee todo a la vez.
 
           [details=¡Clic aquí para ver cómo funciona!]
-<<<<<<< HEAD
-          1. Selecciona el botón de engranaje <img src="%{base_uri}/images/font-awesome-gear.png" width="16" height="16"> en el editor.
-=======
           1. Selecciona el botón de engranaje <img src="%{base_uri}/plugins/discourse-narrative-bot/images/font-awesome-gear.png" width="16" height="16"> en el editor.
->>>>>>> df163cbf
           2. Selecciona "Hide Details".
           3. Edita los detalles, y agrega el contenido que desees ocultar.
           [/details]
 
-<<<<<<< HEAD
-          ¿Puedes usar el botón de engranaje <img src="%{base_uri}/images/font-awesome-gear.png" width="16" height="16"> en el editor para agregar datos ocultos en tu próxima respuesta?
-=======
           ¿Puedes usar el botón de engranaje <img src="%{base_uri}/plugins/discourse-narrative-bot/images/font-awesome-gear.png" width="16" height="16"> en el editor para agregar datos ocultos en tu próxima respuesta?
->>>>>>> df163cbf
         not_found: |-
           ¿Tiene problemas para crear un widget de detalles? Trate de incluir lo siguiente en su siguiente respuesta:
 
